/*
 * NTP state machine interfaces and logic.
 *
 * This code was mainly moved from kernel/timer.c and kernel/time.c
 * Please see those files for relevant copyright info and historical
 * changelogs.
 */
#include <linux/capability.h>
#include <linux/clocksource.h>
#include <linux/workqueue.h>
#include <linux/hrtimer.h>
#include <linux/jiffies.h>
#include <linux/math64.h>
#include <linux/timex.h>
#include <linux/time.h>
#include <linux/mm.h>
#include <linux/module.h>
#include <linux/rtc.h>

#include "tick-internal.h"
#include "ntp_internal.h"

/*
 * NTP timekeeping variables:
 *
 * Note: All of the NTP state is protected by the timekeeping locks.
 */


/* USER_HZ period (usecs): */
unsigned long			tick_usec = TICK_USEC;

/* SHIFTED_HZ period (nsecs): */
unsigned long			tick_nsec;

static u64			tick_length;
static u64			tick_length_base;

#define MAX_TICKADJ		500LL		/* usecs */
#define MAX_TICKADJ_SCALED \
	(((MAX_TICKADJ * NSEC_PER_USEC) << NTP_SCALE_SHIFT) / NTP_INTERVAL_FREQ)

/*
 * phase-lock loop variables
 */

/*
 * clock synchronization status
 *
 * (TIME_ERROR prevents overwriting the CMOS clock)
 */
static int			time_state = TIME_OK;

/* clock status bits:							*/
static int			time_status = STA_UNSYNC;

/* time adjustment (nsecs):						*/
static s64			time_offset;

/* pll time constant:							*/
static long			time_constant = 2;

/* maximum error (usecs):						*/
static long			time_maxerror = NTP_PHASE_LIMIT;

/* estimated error (usecs):						*/
static long			time_esterror = NTP_PHASE_LIMIT;

/* frequency offset (scaled nsecs/secs):				*/
static s64			time_freq;

/* time at last adjustment (secs):					*/
static long			time_reftime;

static long			time_adjust;

/* constant (boot-param configurable) NTP tick adjustment (upscaled)	*/
static s64			ntp_tick_adj;

#ifdef CONFIG_NTP_PPS

/*
 * The following variables are used when a pulse-per-second (PPS) signal
 * is available. They establish the engineering parameters of the clock
 * discipline loop when controlled by the PPS signal.
 */
#define PPS_VALID	10	/* PPS signal watchdog max (s) */
#define PPS_POPCORN	4	/* popcorn spike threshold (shift) */
#define PPS_INTMIN	2	/* min freq interval (s) (shift) */
#define PPS_INTMAX	8	/* max freq interval (s) (shift) */
#define PPS_INTCOUNT	4	/* number of consecutive good intervals to
				   increase pps_shift or consecutive bad
				   intervals to decrease it */
#define PPS_MAXWANDER	100000	/* max PPS freq wander (ns/s) */

static int pps_valid;		/* signal watchdog counter */
static long pps_tf[3];		/* phase median filter */
static long pps_jitter;		/* current jitter (ns) */
static struct timespec pps_fbase; /* beginning of the last freq interval */
static int pps_shift;		/* current interval duration (s) (shift) */
static int pps_intcnt;		/* interval counter */
static s64 pps_freq;		/* frequency offset (scaled ns/s) */
static long pps_stabil;		/* current stability (scaled ns/s) */

/*
 * PPS signal quality monitors
 */
static long pps_calcnt;		/* calibration intervals */
static long pps_jitcnt;		/* jitter limit exceeded */
static long pps_stbcnt;		/* stability limit exceeded */
static long pps_errcnt;		/* calibration errors */


/* PPS kernel consumer compensates the whole phase error immediately.
 * Otherwise, reduce the offset by a fixed factor times the time constant.
 */
static inline s64 ntp_offset_chunk(s64 offset)
{
	if (time_status & STA_PPSTIME && time_status & STA_PPSSIGNAL)
		return offset;
	else
		return shift_right(offset, SHIFT_PLL + time_constant);
}

static inline void pps_reset_freq_interval(void)
{
	/* the PPS calibration interval may end
	   surprisingly early */
	pps_shift = PPS_INTMIN;
	pps_intcnt = 0;
}

/**
 * pps_clear - Clears the PPS state variables
 */
static inline void pps_clear(void)
{
	pps_reset_freq_interval();
	pps_tf[0] = 0;
	pps_tf[1] = 0;
	pps_tf[2] = 0;
	pps_fbase.tv_sec = pps_fbase.tv_nsec = 0;
	pps_freq = 0;
}

/* Decrease pps_valid to indicate that another second has passed since
 * the last PPS signal. When it reaches 0, indicate that PPS signal is
 * missing.
 */
static inline void pps_dec_valid(void)
{
	if (pps_valid > 0)
		pps_valid--;
	else {
		time_status &= ~(STA_PPSSIGNAL | STA_PPSJITTER |
				 STA_PPSWANDER | STA_PPSERROR);
		pps_clear();
	}
}

static inline void pps_set_freq(s64 freq)
{
	pps_freq = freq;
}

static inline int is_error_status(int status)
{
	return (status & (STA_UNSYNC|STA_CLOCKERR))
		/* PPS signal lost when either PPS time or
		 * PPS frequency synchronization requested
		 */
		|| ((status & (STA_PPSFREQ|STA_PPSTIME))
			&& !(status & STA_PPSSIGNAL))
		/* PPS jitter exceeded when
		 * PPS time synchronization requested */
		|| ((status & (STA_PPSTIME|STA_PPSJITTER))
			== (STA_PPSTIME|STA_PPSJITTER))
		/* PPS wander exceeded or calibration error when
		 * PPS frequency synchronization requested
		 */
		|| ((status & STA_PPSFREQ)
			&& (status & (STA_PPSWANDER|STA_PPSERROR)));
}

static inline void pps_fill_timex(struct timex *txc)
{
	txc->ppsfreq	   = shift_right((pps_freq >> PPM_SCALE_INV_SHIFT) *
					 PPM_SCALE_INV, NTP_SCALE_SHIFT);
	txc->jitter	   = pps_jitter;
	if (!(time_status & STA_NANO))
		txc->jitter /= NSEC_PER_USEC;
	txc->shift	   = pps_shift;
	txc->stabil	   = pps_stabil;
	txc->jitcnt	   = pps_jitcnt;
	txc->calcnt	   = pps_calcnt;
	txc->errcnt	   = pps_errcnt;
	txc->stbcnt	   = pps_stbcnt;
}

#else /* !CONFIG_NTP_PPS */

static inline s64 ntp_offset_chunk(s64 offset)
{
	return shift_right(offset, SHIFT_PLL + time_constant);
}

static inline void pps_reset_freq_interval(void) {}
static inline void pps_clear(void) {}
static inline void pps_dec_valid(void) {}
static inline void pps_set_freq(s64 freq) {}

static inline int is_error_status(int status)
{
	return status & (STA_UNSYNC|STA_CLOCKERR);
}

static inline void pps_fill_timex(struct timex *txc)
{
	/* PPS is not implemented, so these are zero */
	txc->ppsfreq	   = 0;
	txc->jitter	   = 0;
	txc->shift	   = 0;
	txc->stabil	   = 0;
	txc->jitcnt	   = 0;
	txc->calcnt	   = 0;
	txc->errcnt	   = 0;
	txc->stbcnt	   = 0;
}

#endif /* CONFIG_NTP_PPS */


/**
 * ntp_synced - Returns 1 if the NTP status is not UNSYNC
 *
 */
static inline int ntp_synced(void)
{
	return !(time_status & STA_UNSYNC);
}


/*
 * NTP methods:
 */

/*
 * Update (tick_length, tick_length_base, tick_nsec), based
 * on (tick_usec, ntp_tick_adj, time_freq):
 */
static void ntp_update_frequency(void)
{
	u64 second_length;
	u64 new_base;

	second_length		 = (u64)(tick_usec * NSEC_PER_USEC * USER_HZ)
						<< NTP_SCALE_SHIFT;

	second_length		+= ntp_tick_adj;
	second_length		+= time_freq;

	tick_nsec		 = div_u64(second_length, HZ) >> NTP_SCALE_SHIFT;
	new_base		 = div_u64(second_length, NTP_INTERVAL_FREQ);

	/*
	 * Don't wait for the next second_overflow, apply
	 * the change to the tick length immediately:
	 */
	tick_length		+= new_base - tick_length_base;
	tick_length_base	 = new_base;
}

static inline s64 ntp_update_offset_fll(s64 offset64, long secs)
{
	time_status &= ~STA_MODE;

	if (secs < MINSEC)
		return 0;

	if (!(time_status & STA_FLL) && (secs <= MAXSEC))
		return 0;

	time_status |= STA_MODE;

	return div64_long(offset64 << (NTP_SCALE_SHIFT - SHIFT_FLL), secs);
}

static void ntp_update_offset(long offset)
{
	s64 freq_adj;
	s64 offset64;
	long secs;

	if (!(time_status & STA_PLL))
		return;

	if (!(time_status & STA_NANO))
		offset *= NSEC_PER_USEC;

	/*
	 * Scale the phase adjustment and
	 * clamp to the operating range.
	 */
	offset = min(offset, MAXPHASE);
	offset = max(offset, -MAXPHASE);

	/*
	 * Select how the frequency is to be controlled
	 * and in which mode (PLL or FLL).
	 */
	secs = get_seconds() - time_reftime;
	if (unlikely(time_status & STA_FREQHOLD))
		secs = 0;

	time_reftime = get_seconds();

	offset64    = offset;
	freq_adj    = ntp_update_offset_fll(offset64, secs);

	/*
	 * Clamp update interval to reduce PLL gain with low
	 * sampling rate (e.g. intermittent network connection)
	 * to avoid instability.
	 */
	if (unlikely(secs > 1 << (SHIFT_PLL + 1 + time_constant)))
		secs = 1 << (SHIFT_PLL + 1 + time_constant);

	freq_adj    += (offset64 * secs) <<
			(NTP_SCALE_SHIFT - 2 * (SHIFT_PLL + 2 + time_constant));

	freq_adj    = min(freq_adj + time_freq, MAXFREQ_SCALED);

	time_freq   = max(freq_adj, -MAXFREQ_SCALED);

	time_offset = div_s64(offset64 << NTP_SCALE_SHIFT, NTP_INTERVAL_FREQ);
}

/**
 * ntp_clear - Clears the NTP state variables
 */
void ntp_clear(void)
{
	time_adjust	= 0;		/* stop active adjtime() */
	time_status	|= STA_UNSYNC;
	time_maxerror	= NTP_PHASE_LIMIT;
	time_esterror	= NTP_PHASE_LIMIT;

	ntp_update_frequency();

	tick_length	= tick_length_base;
	time_offset	= 0;

	/* Clear PPS state variables */
	pps_clear();
}


u64 ntp_tick_length(void)
{
	return tick_length;
}


/*
 * this routine handles the overflow of the microsecond field
 *
 * The tricky bits of code to handle the accurate clock support
 * were provided by Dave Mills (Mills@UDEL.EDU) of NTP fame.
 * They were originally developed for SUN and DEC kernels.
 * All the kudos should go to Dave for this stuff.
 *
 * Also handles leap second processing, and returns leap offset
 */
int second_overflow(unsigned long secs)
{
	s64 delta;
	int leap = 0;

	/*
	 * Leap second processing. If in leap-insert state at the end of the
	 * day, the system clock is set back one second; if in leap-delete
	 * state, the system clock is set ahead one second.
	 */
	switch (time_state) {
	case TIME_OK:
		if (time_status & STA_INS)
			time_state = TIME_INS;
		else if (time_status & STA_DEL)
			time_state = TIME_DEL;
		break;
	case TIME_INS:
		if (!(time_status & STA_INS))
			time_state = TIME_OK;
		else if (secs % 86400 == 0) {
			leap = -1;
			time_state = TIME_OOP;
			printk(KERN_NOTICE
				"Clock: inserting leap second 23:59:60 UTC\n");
		}
		break;
	case TIME_DEL:
		if (!(time_status & STA_DEL))
			time_state = TIME_OK;
		else if ((secs + 1) % 86400 == 0) {
			leap = 1;
			time_state = TIME_WAIT;
			printk(KERN_NOTICE
				"Clock: deleting leap second 23:59:59 UTC\n");
		}
		break;
	case TIME_OOP:
		time_state = TIME_WAIT;
		break;

	case TIME_WAIT:
		if (!(time_status & (STA_INS | STA_DEL)))
			time_state = TIME_OK;
		break;
	}


	/* Bump the maxerror field */
	time_maxerror += MAXFREQ / NSEC_PER_USEC;
	if (time_maxerror > NTP_PHASE_LIMIT) {
		time_maxerror = NTP_PHASE_LIMIT;
		time_status |= STA_UNSYNC;
	}

	/* Compute the phase adjustment for the next second */
	tick_length	 = tick_length_base;

	delta		 = ntp_offset_chunk(time_offset);
	time_offset	-= delta;
	tick_length	+= delta;

	/* Check PPS signal */
	pps_dec_valid();

	if (!time_adjust)
		goto out;

	if (time_adjust > MAX_TICKADJ) {
		time_adjust -= MAX_TICKADJ;
		tick_length += MAX_TICKADJ_SCALED;
		goto out;
	}

	if (time_adjust < -MAX_TICKADJ) {
		time_adjust += MAX_TICKADJ;
		tick_length -= MAX_TICKADJ_SCALED;
		goto out;
	}

	tick_length += (s64)(time_adjust * NSEC_PER_USEC / NTP_INTERVAL_FREQ)
							 << NTP_SCALE_SHIFT;
	time_adjust = 0;

out:
	return leap;
}

#if defined(CONFIG_GENERIC_CMOS_UPDATE) || defined(CONFIG_RTC_SYSTOHC)
static void sync_cmos_clock(struct work_struct *work);

static DECLARE_DELAYED_WORK(sync_cmos_work, sync_cmos_clock);

static void sync_cmos_clock(struct work_struct *work)
{
	struct timespec64 now;
	struct timespec next;
	int fail = 1;

	/*
	 * If we have an externally synchronized Linux clock, then update
	 * CMOS clock accordingly every ~11 minutes. Set_rtc_mmss() has to be
	 * called as close as possible to 500 ms before the new second starts.
	 * This code is run on a timer.  If the clock is set, that timer
	 * may not expire at the correct time.  Thus, we adjust...
	 * We want the clock to be within a couple of ticks from the target.
	 */
	if (!ntp_synced()) {
		/*
		 * Not synced, exit, do not restart a timer (if one is
		 * running, let it run out).
		 */
		return;
	}

	getnstimeofday64(&now);
	if (abs(now.tv_nsec - (NSEC_PER_SEC / 2)) <= tick_nsec * 5) {
		struct timespec adjust = timespec64_to_timespec(now);

		fail = -ENODEV;
		if (persistent_clock_is_local)
			adjust.tv_sec -= (sys_tz.tz_minuteswest * 60);
#ifdef CONFIG_GENERIC_CMOS_UPDATE
		fail = update_persistent_clock(adjust);
#endif
#ifdef CONFIG_RTC_SYSTOHC
		if (fail == -ENODEV)
			fail = rtc_set_ntp_time(adjust);
#endif
	}

	next.tv_nsec = (NSEC_PER_SEC / 2) - now.tv_nsec - (TICK_NSEC / 2);
	if (next.tv_nsec <= 0)
		next.tv_nsec += NSEC_PER_SEC;

	if (!fail || fail == -ENODEV)
		next.tv_sec = 659;
	else
		next.tv_sec = 0;

	if (next.tv_nsec >= NSEC_PER_SEC) {
		next.tv_sec++;
		next.tv_nsec -= NSEC_PER_SEC;
	}
	queue_delayed_work(system_power_efficient_wq,
			   &sync_cmos_work, timespec_to_jiffies(&next));
}

void ntp_notify_cmos_timer(void)
{
	queue_delayed_work(system_power_efficient_wq, &sync_cmos_work, 0);
}

#else
void ntp_notify_cmos_timer(void) { }
#endif


/*
 * Propagate a new txc->status value into the NTP state:
 */
static inline void process_adj_status(struct timex *txc, struct timespec64 *ts)
{
	if ((time_status & STA_PLL) && !(txc->status & STA_PLL)) {
		time_state = TIME_OK;
		time_status = STA_UNSYNC;
		/* restart PPS frequency calibration */
		pps_reset_freq_interval();
	}

	/*
	 * If we turn on PLL adjustments then reset the
	 * reference time to current time.
	 */
	if (!(time_status & STA_PLL) && (txc->status & STA_PLL))
		time_reftime = get_seconds();

	/* only set allowed bits */
	time_status &= STA_RONLY;
	time_status |= txc->status & ~STA_RONLY;
}


static inline void process_adjtimex_modes(struct timex *txc,
						struct timespec64 *ts,
						s32 *time_tai)
{
	if (txc->modes & ADJ_STATUS)
		process_adj_status(txc, ts);

	if (txc->modes & ADJ_NANO)
		time_status |= STA_NANO;

	if (txc->modes & ADJ_MICRO)
		time_status &= ~STA_NANO;

	if (txc->modes & ADJ_FREQUENCY) {
		time_freq = txc->freq * PPM_SCALE;
		time_freq = min(time_freq, MAXFREQ_SCALED);
		time_freq = max(time_freq, -MAXFREQ_SCALED);
		/* update pps_freq */
		pps_set_freq(time_freq);
	}

	if (txc->modes & ADJ_MAXERROR)
		time_maxerror = txc->maxerror;

	if (txc->modes & ADJ_ESTERROR)
		time_esterror = txc->esterror;

	if (txc->modes & ADJ_TIMECONST) {
		time_constant = txc->constant;
		if (!(time_status & STA_NANO))
			time_constant += 4;
		time_constant = min(time_constant, (long)MAXTC);
		time_constant = max(time_constant, 0l);
	}

	if (txc->modes & ADJ_TAI && txc->constant > 0)
		*time_tai = txc->constant;

	if (txc->modes & ADJ_OFFSET)
		ntp_update_offset(txc->offset);

	if (txc->modes & ADJ_TICK)
		tick_usec = txc->tick;

	if (txc->modes & (ADJ_TICK|ADJ_FREQUENCY|ADJ_OFFSET))
		ntp_update_frequency();
}



/**
 * ntp_validate_timex - Ensures the timex is ok for use in do_adjtimex
 */
int ntp_validate_timex(struct timex *txc)
{
	if (txc->modes & ADJ_ADJTIME) {
		/* singleshot must not be used with any other mode bits */
		if (!(txc->modes & ADJ_OFFSET_SINGLESHOT))
			return -EINVAL;
		if (!(txc->modes & ADJ_OFFSET_READONLY) &&
		    !capable(CAP_SYS_TIME))
			return -EPERM;
	} else {
		/* In order to modify anything, you gotta be super-user! */
		 if (txc->modes && !capable(CAP_SYS_TIME))
			return -EPERM;
		/*
		 * if the quartz is off by more than 10% then
		 * something is VERY wrong!
		 */
		if (txc->modes & ADJ_TICK &&
		    (txc->tick <  900000/USER_HZ ||
		     txc->tick > 1100000/USER_HZ))
			return -EINVAL;
	}

	if ((txc->modes & ADJ_SETOFFSET) && (!capable(CAP_SYS_TIME)))
		return -EPERM;

<<<<<<< HEAD
	if (txc->modes & ADJ_FREQUENCY) {
=======
	/*
	 * Check for potential multiplication overflows that can
	 * only happen on 64-bit systems:
	 */
	if ((txc->modes & ADJ_FREQUENCY) && (BITS_PER_LONG == 64)) {
>>>>>>> d1034e83
		if (LLONG_MIN / PPM_SCALE > txc->freq)
			return -EINVAL;
		if (LLONG_MAX / PPM_SCALE < txc->freq)
			return -EINVAL;
	}

	return 0;
}


/*
 * adjtimex mainly allows reading (and writing, if superuser) of
 * kernel time-keeping variables. used by xntpd.
 */
int __do_adjtimex(struct timex *txc, struct timespec64 *ts, s32 *time_tai)
{
	int result;

	if (txc->modes & ADJ_ADJTIME) {
		long save_adjust = time_adjust;

		if (!(txc->modes & ADJ_OFFSET_READONLY)) {
			/* adjtime() is independent from ntp_adjtime() */
			time_adjust = txc->offset;
			ntp_update_frequency();
		}
		txc->offset = save_adjust;
	} else {

		/* If there are input parameters, then process them: */
		if (txc->modes)
			process_adjtimex_modes(txc, ts, time_tai);

		txc->offset = shift_right(time_offset * NTP_INTERVAL_FREQ,
				  NTP_SCALE_SHIFT);
		if (!(time_status & STA_NANO))
			txc->offset /= NSEC_PER_USEC;
	}

	result = time_state;	/* mostly `TIME_OK' */
	/* check for errors */
	if (is_error_status(time_status))
		result = TIME_ERROR;

	txc->freq	   = shift_right((time_freq >> PPM_SCALE_INV_SHIFT) *
					 PPM_SCALE_INV, NTP_SCALE_SHIFT);
	txc->maxerror	   = time_maxerror;
	txc->esterror	   = time_esterror;
	txc->status	   = time_status;
	txc->constant	   = time_constant;
	txc->precision	   = 1;
	txc->tolerance	   = MAXFREQ_SCALED / PPM_SCALE;
	txc->tick	   = tick_usec;
	txc->tai	   = *time_tai;

	/* fill PPS status fields */
	pps_fill_timex(txc);

	txc->time.tv_sec = (time_t)ts->tv_sec;
	txc->time.tv_usec = ts->tv_nsec;
	if (!(time_status & STA_NANO))
		txc->time.tv_usec /= NSEC_PER_USEC;

	return result;
}

#ifdef	CONFIG_NTP_PPS

/* actually struct pps_normtime is good old struct timespec, but it is
 * semantically different (and it is the reason why it was invented):
 * pps_normtime.nsec has a range of ( -NSEC_PER_SEC / 2, NSEC_PER_SEC / 2 ]
 * while timespec.tv_nsec has a range of [0, NSEC_PER_SEC) */
struct pps_normtime {
	__kernel_time_t	sec;	/* seconds */
	long		nsec;	/* nanoseconds */
};

/* normalize the timestamp so that nsec is in the
   ( -NSEC_PER_SEC / 2, NSEC_PER_SEC / 2 ] interval */
static inline struct pps_normtime pps_normalize_ts(struct timespec ts)
{
	struct pps_normtime norm = {
		.sec = ts.tv_sec,
		.nsec = ts.tv_nsec
	};

	if (norm.nsec > (NSEC_PER_SEC >> 1)) {
		norm.nsec -= NSEC_PER_SEC;
		norm.sec++;
	}

	return norm;
}

/* get current phase correction and jitter */
static inline long pps_phase_filter_get(long *jitter)
{
	*jitter = pps_tf[0] - pps_tf[1];
	if (*jitter < 0)
		*jitter = -*jitter;

	/* TODO: test various filters */
	return pps_tf[0];
}

/* add the sample to the phase filter */
static inline void pps_phase_filter_add(long err)
{
	pps_tf[2] = pps_tf[1];
	pps_tf[1] = pps_tf[0];
	pps_tf[0] = err;
}

/* decrease frequency calibration interval length.
 * It is halved after four consecutive unstable intervals.
 */
static inline void pps_dec_freq_interval(void)
{
	if (--pps_intcnt <= -PPS_INTCOUNT) {
		pps_intcnt = -PPS_INTCOUNT;
		if (pps_shift > PPS_INTMIN) {
			pps_shift--;
			pps_intcnt = 0;
		}
	}
}

/* increase frequency calibration interval length.
 * It is doubled after four consecutive stable intervals.
 */
static inline void pps_inc_freq_interval(void)
{
	if (++pps_intcnt >= PPS_INTCOUNT) {
		pps_intcnt = PPS_INTCOUNT;
		if (pps_shift < PPS_INTMAX) {
			pps_shift++;
			pps_intcnt = 0;
		}
	}
}

/* update clock frequency based on MONOTONIC_RAW clock PPS signal
 * timestamps
 *
 * At the end of the calibration interval the difference between the
 * first and last MONOTONIC_RAW clock timestamps divided by the length
 * of the interval becomes the frequency update. If the interval was
 * too long, the data are discarded.
 * Returns the difference between old and new frequency values.
 */
static long hardpps_update_freq(struct pps_normtime freq_norm)
{
	long delta, delta_mod;
	s64 ftemp;

	/* check if the frequency interval was too long */
	if (freq_norm.sec > (2 << pps_shift)) {
		time_status |= STA_PPSERROR;
		pps_errcnt++;
		pps_dec_freq_interval();
		printk_deferred(KERN_ERR
			"hardpps: PPSERROR: interval too long - %ld s\n",
			freq_norm.sec);
		return 0;
	}

	/* here the raw frequency offset and wander (stability) is
	 * calculated. If the wander is less than the wander threshold
	 * the interval is increased; otherwise it is decreased.
	 */
	ftemp = div_s64(((s64)(-freq_norm.nsec)) << NTP_SCALE_SHIFT,
			freq_norm.sec);
	delta = shift_right(ftemp - pps_freq, NTP_SCALE_SHIFT);
	pps_freq = ftemp;
	if (delta > PPS_MAXWANDER || delta < -PPS_MAXWANDER) {
		printk_deferred(KERN_WARNING
				"hardpps: PPSWANDER: change=%ld\n", delta);
		time_status |= STA_PPSWANDER;
		pps_stbcnt++;
		pps_dec_freq_interval();
	} else {	/* good sample */
		pps_inc_freq_interval();
	}

	/* the stability metric is calculated as the average of recent
	 * frequency changes, but is used only for performance
	 * monitoring
	 */
	delta_mod = delta;
	if (delta_mod < 0)
		delta_mod = -delta_mod;
	pps_stabil += (div_s64(((s64)delta_mod) <<
				(NTP_SCALE_SHIFT - SHIFT_USEC),
				NSEC_PER_USEC) - pps_stabil) >> PPS_INTMIN;

	/* if enabled, the system clock frequency is updated */
	if ((time_status & STA_PPSFREQ) != 0 &&
	    (time_status & STA_FREQHOLD) == 0) {
		time_freq = pps_freq;
		ntp_update_frequency();
	}

	return delta;
}

/* correct REALTIME clock phase error against PPS signal */
static void hardpps_update_phase(long error)
{
	long correction = -error;
	long jitter;

	/* add the sample to the median filter */
	pps_phase_filter_add(correction);
	correction = pps_phase_filter_get(&jitter);

	/* Nominal jitter is due to PPS signal noise. If it exceeds the
	 * threshold, the sample is discarded; otherwise, if so enabled,
	 * the time offset is updated.
	 */
	if (jitter > (pps_jitter << PPS_POPCORN)) {
		printk_deferred(KERN_WARNING
				"hardpps: PPSJITTER: jitter=%ld, limit=%ld\n",
				jitter, (pps_jitter << PPS_POPCORN));
		time_status |= STA_PPSJITTER;
		pps_jitcnt++;
	} else if (time_status & STA_PPSTIME) {
		/* correct the time using the phase offset */
		time_offset = div_s64(((s64)correction) << NTP_SCALE_SHIFT,
				NTP_INTERVAL_FREQ);
		/* cancel running adjtime() */
		time_adjust = 0;
	}
	/* update jitter */
	pps_jitter += (jitter - pps_jitter) >> PPS_INTMIN;
}

/*
 * __hardpps() - discipline CPU clock oscillator to external PPS signal
 *
 * This routine is called at each PPS signal arrival in order to
 * discipline the CPU clock oscillator to the PPS signal. It takes two
 * parameters: REALTIME and MONOTONIC_RAW clock timestamps. The former
 * is used to correct clock phase error and the latter is used to
 * correct the frequency.
 *
 * This code is based on David Mills's reference nanokernel
 * implementation. It was mostly rewritten but keeps the same idea.
 */
void __hardpps(const struct timespec *phase_ts, const struct timespec *raw_ts)
{
	struct pps_normtime pts_norm, freq_norm;

	pts_norm = pps_normalize_ts(*phase_ts);

	/* clear the error bits, they will be set again if needed */
	time_status &= ~(STA_PPSJITTER | STA_PPSWANDER | STA_PPSERROR);

	/* indicate signal presence */
	time_status |= STA_PPSSIGNAL;
	pps_valid = PPS_VALID;

	/* when called for the first time,
	 * just start the frequency interval */
	if (unlikely(pps_fbase.tv_sec == 0)) {
		pps_fbase = *raw_ts;
		return;
	}

	/* ok, now we have a base for frequency calculation */
	freq_norm = pps_normalize_ts(timespec_sub(*raw_ts, pps_fbase));

	/* check that the signal is in the range
	 * [1s - MAXFREQ us, 1s + MAXFREQ us], otherwise reject it */
	if ((freq_norm.sec == 0) ||
			(freq_norm.nsec > MAXFREQ * freq_norm.sec) ||
			(freq_norm.nsec < -MAXFREQ * freq_norm.sec)) {
		time_status |= STA_PPSJITTER;
		/* restart the frequency calibration interval */
		pps_fbase = *raw_ts;
		printk_deferred(KERN_ERR "hardpps: PPSJITTER: bad pulse\n");
		return;
	}

	/* signal is ok */

	/* check if the current frequency interval is finished */
	if (freq_norm.sec >= (1 << pps_shift)) {
		pps_calcnt++;
		/* restart the frequency calibration interval */
		pps_fbase = *raw_ts;
		hardpps_update_freq(freq_norm);
	}

	hardpps_update_phase(pts_norm.nsec);

}
#endif	/* CONFIG_NTP_PPS */

static int __init ntp_tick_adj_setup(char *str)
{
	int rc = kstrtol(str, 0, (long *)&ntp_tick_adj);

	if (rc)
		return rc;
	ntp_tick_adj <<= NTP_SCALE_SHIFT;

	return 1;
}

__setup("ntp_tick_adj=", ntp_tick_adj_setup);

void __init ntp_init(void)
{
	ntp_clear();
}<|MERGE_RESOLUTION|>--- conflicted
+++ resolved
@@ -633,15 +633,11 @@
 	if ((txc->modes & ADJ_SETOFFSET) && (!capable(CAP_SYS_TIME)))
 		return -EPERM;
 
-<<<<<<< HEAD
-	if (txc->modes & ADJ_FREQUENCY) {
-=======
 	/*
 	 * Check for potential multiplication overflows that can
 	 * only happen on 64-bit systems:
 	 */
 	if ((txc->modes & ADJ_FREQUENCY) && (BITS_PER_LONG == 64)) {
->>>>>>> d1034e83
 		if (LLONG_MIN / PPM_SCALE > txc->freq)
 			return -EINVAL;
 		if (LLONG_MAX / PPM_SCALE < txc->freq)
