--- conflicted
+++ resolved
@@ -36,24 +36,11 @@
 	struct mbox_reply reply;
 	loff_t pos = 0;
 	ssize_t n;
-<<<<<<< HEAD
-	int ret = -EFAULT;
-
-	req.is_set = is_set;
-	req.pid = current->pid;
-	req.cmd = optname;
-	req.addr = (long __force __user)optval;
-	req.len = optlen;
-	if (!bpfilter_ops.info.tgid)
-		goto out;
-	n = kernel_write(bpfilter_ops.info.pipe_to_umh, &req, sizeof(req),
-=======
 
 	if (!bpfilter_ops.info.tgid)
 		return -EFAULT;
 	pos = 0;
 	n = kernel_write(bpfilter_ops.info.pipe_to_umh, req, sizeof(*req),
->>>>>>> c1055b76
 			   &pos);
 	if (n != sizeof(*req)) {
 		pr_err("write fail %zd\n", n);
