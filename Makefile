--- conflicted
+++ resolved
@@ -1,10 +1,6 @@
 VERSION = 3
 PATCHLEVEL = 10
-<<<<<<< HEAD
-SUBLEVEL = 26
-=======
 SUBLEVEL = 27
->>>>>>> 1071ea6e
 EXTRAVERSION =
 NAME = TOSSUG Baby Fish
 
