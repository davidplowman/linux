VERSION = 4
PATCHLEVEL = 1
<<<<<<< HEAD
SUBLEVEL = 16
=======
SUBLEVEL = 17
>>>>>>> 2d5f6b04
EXTRAVERSION =
NAME = Series 4800

# *DOCUMENTATION*
# To see a list of typical targets execute "make help"
# More info can be located in ./README
# Comments in this file are targeted only to the developer, do not
# expect to learn how to build the kernel reading this file.

# o Do not use make's built-in rules and variables
#   (this increases performance and avoids hard-to-debug behaviour);
# o Look for make include files relative to root of kernel src
MAKEFLAGS += -rR --include-dir=$(CURDIR)

# Avoid funny character set dependencies
unexport LC_ALL
LC_COLLATE=C
LC_NUMERIC=C
export LC_COLLATE LC_NUMERIC

# Avoid interference with shell env settings
unexport GREP_OPTIONS

# We are using a recursive build, so we need to do a little thinking
# to get the ordering right.
#
# Most importantly: sub-Makefiles should only ever modify files in
# their own directory. If in some directory we have a dependency on
# a file in another dir (which doesn't happen often, but it's often
# unavoidable when linking the built-in.o targets which finally
# turn into vmlinux), we will call a sub make in that other dir, and
# after that we are sure that everything which is in that other dir
# is now up to date.
#
# The only cases where we need to modify files which have global
# effects are thus separated out and done before the recursive
# descending is started. They are now explicitly listed as the
# prepare rule.

# Beautify output
# ---------------------------------------------------------------------------
#
# Normally, we echo the whole command before executing it. By making
# that echo $($(quiet)$(cmd)), we now have the possibility to set
# $(quiet) to choose other forms of output instead, e.g.
#
#         quiet_cmd_cc_o_c = Compiling $(RELDIR)/$@
#         cmd_cc_o_c       = $(CC) $(c_flags) -c -o $@ $<
#
# If $(quiet) is empty, the whole command will be printed.
# If it is set to "quiet_", only the short version will be printed.
# If it is set to "silent_", nothing will be printed at all, since
# the variable $(silent_cmd_cc_o_c) doesn't exist.
#
# A simple variant is to prefix commands with $(Q) - that's useful
# for commands that shall be hidden in non-verbose mode.
#
#	$(Q)ln $@ :<
#
# If KBUILD_VERBOSE equals 0 then the above command will be hidden.
# If KBUILD_VERBOSE equals 1 then the above command is displayed.
#
# To put more focus on warnings, be less verbose as default
# Use 'make V=1' to see the full commands

ifeq ("$(origin V)", "command line")
  KBUILD_VERBOSE = $(V)
endif
ifndef KBUILD_VERBOSE
  KBUILD_VERBOSE = 0
endif

ifeq ($(KBUILD_VERBOSE),1)
  quiet =
  Q =
else
  quiet=quiet_
  Q = @
endif

# If the user is running make -s (silent mode), suppress echoing of
# commands

ifneq ($(filter 4.%,$(MAKE_VERSION)),)	# make-4
ifneq ($(filter %s ,$(firstword x$(MAKEFLAGS))),)
  quiet=silent_
endif
else					# make-3.8x
ifneq ($(filter s% -s%,$(MAKEFLAGS)),)
  quiet=silent_
endif
endif

export quiet Q KBUILD_VERBOSE

# kbuild supports saving output files in a separate directory.
# To locate output files in a separate directory two syntaxes are supported.
# In both cases the working directory must be the root of the kernel src.
# 1) O=
# Use "make O=dir/to/store/output/files/"
#
# 2) Set KBUILD_OUTPUT
# Set the environment variable KBUILD_OUTPUT to point to the directory
# where the output files shall be placed.
# export KBUILD_OUTPUT=dir/to/store/output/files/
# make
#
# The O= assignment takes precedence over the KBUILD_OUTPUT environment
# variable.

# KBUILD_SRC is set on invocation of make in OBJ directory
# KBUILD_SRC is not intended to be used by the regular user (for now)
ifeq ($(KBUILD_SRC),)

# OK, Make called in directory where kernel src resides
# Do we want to locate output files in a separate directory?
ifeq ("$(origin O)", "command line")
  KBUILD_OUTPUT := $(O)
endif

# That's our default target when none is given on the command line
PHONY := _all
_all:

# Cancel implicit rules on top Makefile
$(CURDIR)/Makefile Makefile: ;

ifneq ($(KBUILD_OUTPUT),)
# Invoke a second make in the output directory, passing relevant variables
# check that the output directory actually exists
saved-output := $(KBUILD_OUTPUT)
KBUILD_OUTPUT := $(shell mkdir -p $(KBUILD_OUTPUT) && cd $(KBUILD_OUTPUT) \
								&& /bin/pwd)
$(if $(KBUILD_OUTPUT),, \
     $(error failed to create output directory "$(saved-output)"))

PHONY += $(MAKECMDGOALS) sub-make

$(filter-out _all sub-make $(CURDIR)/Makefile, $(MAKECMDGOALS)) _all: sub-make
	@:

sub-make: FORCE
	$(Q)$(MAKE) -C $(KBUILD_OUTPUT) KBUILD_SRC=$(CURDIR) \
	-f $(CURDIR)/Makefile $(filter-out _all sub-make,$(MAKECMDGOALS))

# Leave processing to above invocation of make
skip-makefile := 1
endif # ifneq ($(KBUILD_OUTPUT),)
endif # ifeq ($(KBUILD_SRC),)

# We process the rest of the Makefile if this is the final invocation of make
ifeq ($(skip-makefile),)

# Do not print "Entering directory ...",
# but we want to display it when entering to the output directory
# so that IDEs/editors are able to understand relative filenames.
MAKEFLAGS += --no-print-directory

# Call a source code checker (by default, "sparse") as part of the
# C compilation.
#
# Use 'make C=1' to enable checking of only re-compiled files.
# Use 'make C=2' to enable checking of *all* source files, regardless
# of whether they are re-compiled or not.
#
# See the file "Documentation/sparse.txt" for more details, including
# where to get the "sparse" utility.

ifeq ("$(origin C)", "command line")
  KBUILD_CHECKSRC = $(C)
endif
ifndef KBUILD_CHECKSRC
  KBUILD_CHECKSRC = 0
endif

# Use make M=dir to specify directory of external module to build
# Old syntax make ... SUBDIRS=$PWD is still supported
# Setting the environment variable KBUILD_EXTMOD take precedence
ifdef SUBDIRS
  KBUILD_EXTMOD ?= $(SUBDIRS)
endif

ifeq ("$(origin M)", "command line")
  KBUILD_EXTMOD := $(M)
endif

# If building an external module we do not care about the all: rule
# but instead _all depend on modules
PHONY += all
ifeq ($(KBUILD_EXTMOD),)
_all: all
else
_all: modules
endif

ifeq ($(KBUILD_SRC),)
        # building in the source tree
        srctree := .
else
        ifeq ($(KBUILD_SRC)/,$(dir $(CURDIR)))
                # building in a subdirectory of the source tree
                srctree := ..
        else
                srctree := $(KBUILD_SRC)
        endif
endif
objtree		:= .
src		:= $(srctree)
obj		:= $(objtree)

VPATH		:= $(srctree)$(if $(KBUILD_EXTMOD),:$(KBUILD_EXTMOD))

export srctree objtree VPATH


# SUBARCH tells the usermode build what the underlying arch is.  That is set
# first, and if a usermode build is happening, the "ARCH=um" on the command
# line overrides the setting of ARCH below.  If a native build is happening,
# then ARCH is assigned, getting whatever value it gets normally, and
# SUBARCH is subsequently ignored.

SUBARCH := $(shell uname -m | sed -e s/i.86/x86/ -e s/x86_64/x86/ \
				  -e s/sun4u/sparc64/ \
				  -e s/arm.*/arm/ -e s/sa110/arm/ \
				  -e s/s390x/s390/ -e s/parisc64/parisc/ \
				  -e s/ppc.*/powerpc/ -e s/mips.*/mips/ \
				  -e s/sh[234].*/sh/ -e s/aarch64.*/arm64/ )

# Cross compiling and selecting different set of gcc/bin-utils
# ---------------------------------------------------------------------------
#
# When performing cross compilation for other architectures ARCH shall be set
# to the target architecture. (See arch/* for the possibilities).
# ARCH can be set during invocation of make:
# make ARCH=ia64
# Another way is to have ARCH set in the environment.
# The default ARCH is the host where make is executed.

# CROSS_COMPILE specify the prefix used for all executables used
# during compilation. Only gcc and related bin-utils executables
# are prefixed with $(CROSS_COMPILE).
# CROSS_COMPILE can be set on the command line
# make CROSS_COMPILE=ia64-linux-
# Alternatively CROSS_COMPILE can be set in the environment.
# A third alternative is to store a setting in .config so that plain
# "make" in the configured kernel build directory always uses that.
# Default value for CROSS_COMPILE is not to prefix executables
# Note: Some architectures assign CROSS_COMPILE in their arch/*/Makefile
ARCH		?= $(SUBARCH)
CROSS_COMPILE	?= $(CONFIG_CROSS_COMPILE:"%"=%)

# Architecture as present in compile.h
UTS_MACHINE 	:= $(ARCH)
SRCARCH 	:= $(ARCH)

# Additional ARCH settings for x86
ifeq ($(ARCH),i386)
        SRCARCH := x86
endif
ifeq ($(ARCH),x86_64)
        SRCARCH := x86
endif

# Additional ARCH settings for sparc
ifeq ($(ARCH),sparc32)
       SRCARCH := sparc
endif
ifeq ($(ARCH),sparc64)
       SRCARCH := sparc
endif

# Additional ARCH settings for sh
ifeq ($(ARCH),sh64)
       SRCARCH := sh
endif

# Additional ARCH settings for tile
ifeq ($(ARCH),tilepro)
       SRCARCH := tile
endif
ifeq ($(ARCH),tilegx)
       SRCARCH := tile
endif

# Where to locate arch specific headers
hdr-arch  := $(SRCARCH)

KCONFIG_CONFIG	?= .config
export KCONFIG_CONFIG

# SHELL used by kbuild
CONFIG_SHELL := $(shell if [ -x "$$BASH" ]; then echo $$BASH; \
	  else if [ -x /bin/bash ]; then echo /bin/bash; \
	  else echo sh; fi ; fi)

HOSTCC       = gcc
HOSTCXX      = g++
HOSTCFLAGS   = -Wall -Wmissing-prototypes -Wstrict-prototypes -O2 -fomit-frame-pointer -std=gnu89
HOSTCXXFLAGS = -O2

ifeq ($(shell $(HOSTCC) -v 2>&1 | grep -c "clang version"), 1)
HOSTCFLAGS  += -Wno-unused-value -Wno-unused-parameter \
		-Wno-missing-field-initializers -fno-delete-null-pointer-checks
endif

# Decide whether to build built-in, modular, or both.
# Normally, just do built-in.

KBUILD_MODULES :=
KBUILD_BUILTIN := 1

# If we have only "make modules", don't compile built-in objects.
# When we're building modules with modversions, we need to consider
# the built-in objects during the descend as well, in order to
# make sure the checksums are up to date before we record them.

ifeq ($(MAKECMDGOALS),modules)
  KBUILD_BUILTIN := $(if $(CONFIG_MODVERSIONS),1)
endif

# If we have "make <whatever> modules", compile modules
# in addition to whatever we do anyway.
# Just "make" or "make all" shall build modules as well

ifneq ($(filter all _all modules,$(MAKECMDGOALS)),)
  KBUILD_MODULES := 1
endif

ifeq ($(MAKECMDGOALS),)
  KBUILD_MODULES := 1
endif

export KBUILD_MODULES KBUILD_BUILTIN
export KBUILD_CHECKSRC KBUILD_SRC KBUILD_EXTMOD

ifneq ($(CC),)
ifeq ($(shell $(CC) -v 2>&1 | grep -c "clang version"), 1)
COMPILER := clang
else
COMPILER := gcc
endif
export COMPILER
endif

# We need some generic definitions (do not try to remake the file).
scripts/Kbuild.include: ;
include scripts/Kbuild.include

# Make variables (CC, etc...)
AS		= $(CROSS_COMPILE)as
LD		= $(CROSS_COMPILE)ld
CC		= $(CROSS_COMPILE)gcc
CPP		= $(CC) -E
AR		= $(CROSS_COMPILE)ar
NM		= $(CROSS_COMPILE)nm
STRIP		= $(CROSS_COMPILE)strip
OBJCOPY		= $(CROSS_COMPILE)objcopy
OBJDUMP		= $(CROSS_COMPILE)objdump
AWK		= awk
GENKSYMS	= scripts/genksyms/genksyms
INSTALLKERNEL  := installkernel
DEPMOD		= /sbin/depmod
PERL		= perl
PYTHON		= python
CHECK		= sparse

CHECKFLAGS     := -D__linux__ -Dlinux -D__STDC__ -Dunix -D__unix__ \
		  -Wbitwise -Wno-return-void $(CF)
CFLAGS_MODULE   =
AFLAGS_MODULE   =
LDFLAGS_MODULE  =
CFLAGS_KERNEL	=
AFLAGS_KERNEL	=
CFLAGS_GCOV	= -fprofile-arcs -ftest-coverage


# Use USERINCLUDE when you must reference the UAPI directories only.
USERINCLUDE    := \
		-I$(srctree)/arch/$(hdr-arch)/include/uapi \
		-Iarch/$(hdr-arch)/include/generated/uapi \
		-I$(srctree)/include/uapi \
		-Iinclude/generated/uapi \
                -include $(srctree)/include/linux/kconfig.h

# Use LINUXINCLUDE when you must reference the include/ directory.
# Needed to be compatible with the O= option
LINUXINCLUDE    := \
		-I$(srctree)/arch/$(hdr-arch)/include \
		-Iarch/$(hdr-arch)/include/generated/uapi \
		-Iarch/$(hdr-arch)/include/generated \
		$(if $(KBUILD_SRC), -I$(srctree)/include) \
		-Iinclude \
		$(USERINCLUDE)

KBUILD_CPPFLAGS := -D__KERNEL__

KBUILD_CFLAGS   := -Wall -Wundef -Wstrict-prototypes -Wno-trigraphs \
		   -fno-strict-aliasing -fno-common \
		   -Werror-implicit-function-declaration \
		   -Wno-format-security \
		   -std=gnu89

KBUILD_AFLAGS_KERNEL :=
KBUILD_CFLAGS_KERNEL :=
KBUILD_AFLAGS   := -D__ASSEMBLY__
KBUILD_AFLAGS_MODULE  := -DMODULE
KBUILD_CFLAGS_MODULE  := -DMODULE
KBUILD_LDFLAGS_MODULE := -T $(srctree)/scripts/module-common.lds

# Read KERNELRELEASE from include/config/kernel.release (if it exists)
KERNELRELEASE = $(shell cat include/config/kernel.release 2> /dev/null)
KERNELVERSION = $(VERSION)$(if $(PATCHLEVEL),.$(PATCHLEVEL)$(if $(SUBLEVEL),.$(SUBLEVEL)))$(EXTRAVERSION)

export VERSION PATCHLEVEL SUBLEVEL KERNELRELEASE KERNELVERSION
export ARCH SRCARCH CONFIG_SHELL HOSTCC HOSTCFLAGS CROSS_COMPILE AS LD CC
export CPP AR NM STRIP OBJCOPY OBJDUMP
export MAKE AWK GENKSYMS INSTALLKERNEL PERL PYTHON UTS_MACHINE
export HOSTCXX HOSTCXXFLAGS LDFLAGS_MODULE CHECK CHECKFLAGS

export KBUILD_CPPFLAGS NOSTDINC_FLAGS LINUXINCLUDE OBJCOPYFLAGS LDFLAGS
export KBUILD_CFLAGS CFLAGS_KERNEL CFLAGS_MODULE CFLAGS_GCOV CFLAGS_KASAN
export KBUILD_AFLAGS AFLAGS_KERNEL AFLAGS_MODULE
export KBUILD_AFLAGS_MODULE KBUILD_CFLAGS_MODULE KBUILD_LDFLAGS_MODULE
export KBUILD_AFLAGS_KERNEL KBUILD_CFLAGS_KERNEL
export KBUILD_ARFLAGS

# When compiling out-of-tree modules, put MODVERDIR in the module
# tree rather than in the kernel tree. The kernel tree might
# even be read-only.
export MODVERDIR := $(if $(KBUILD_EXTMOD),$(firstword $(KBUILD_EXTMOD))/).tmp_versions

# Files to ignore in find ... statements

export RCS_FIND_IGNORE := \( -name SCCS -o -name BitKeeper -o -name .svn -o    \
			  -name CVS -o -name .pc -o -name .hg -o -name .git \) \
			  -prune -o
export RCS_TAR_IGNORE := --exclude SCCS --exclude BitKeeper --exclude .svn \
			 --exclude CVS --exclude .pc --exclude .hg --exclude .git

# ===========================================================================
# Rules shared between *config targets and build targets

# Basic helpers built in scripts/
PHONY += scripts_basic
scripts_basic:
	$(Q)$(MAKE) $(build)=scripts/basic
	$(Q)rm -f .tmp_quiet_recordmcount

# To avoid any implicit rule to kick in, define an empty command.
scripts/basic/%: scripts_basic ;

PHONY += outputmakefile
# outputmakefile generates a Makefile in the output directory, if using a
# separate output directory. This allows convenient use of make in the
# output directory.
outputmakefile:
ifneq ($(KBUILD_SRC),)
	$(Q)ln -fsn $(srctree) source
	$(Q)$(CONFIG_SHELL) $(srctree)/scripts/mkmakefile \
	    $(srctree) $(objtree) $(VERSION) $(PATCHLEVEL)
endif

# Support for using generic headers in asm-generic
PHONY += asm-generic
asm-generic:
	$(Q)$(MAKE) -f $(srctree)/scripts/Makefile.asm-generic \
	            src=asm obj=arch/$(SRCARCH)/include/generated/asm
	$(Q)$(MAKE) -f $(srctree)/scripts/Makefile.asm-generic \
	            src=uapi/asm obj=arch/$(SRCARCH)/include/generated/uapi/asm

# To make sure we do not include .config for any of the *config targets
# catch them early, and hand them over to scripts/kconfig/Makefile
# It is allowed to specify more targets when calling make, including
# mixing *config targets and build targets.
# For example 'make oldconfig all'.
# Detect when mixed targets is specified, and make a second invocation
# of make so .config is not included in this case either (for *config).

version_h := include/generated/uapi/linux/version.h
old_version_h := include/linux/version.h

no-dot-config-targets := clean mrproper distclean \
			 cscope gtags TAGS tags help% %docs check% coccicheck \
			 $(version_h) headers_% archheaders archscripts \
			 kernelversion %src-pkg

config-targets := 0
mixed-targets  := 0
dot-config     := 1

ifneq ($(filter $(no-dot-config-targets), $(MAKECMDGOALS)),)
	ifeq ($(filter-out $(no-dot-config-targets), $(MAKECMDGOALS)),)
		dot-config := 0
	endif
endif

ifeq ($(KBUILD_EXTMOD),)
        ifneq ($(filter config %config,$(MAKECMDGOALS)),)
                config-targets := 1
                ifneq ($(words $(MAKECMDGOALS)),1)
                        mixed-targets := 1
                endif
        endif
endif

ifeq ($(mixed-targets),1)
# ===========================================================================
# We're called with mixed targets (*config and build targets).
# Handle them one by one.

PHONY += $(MAKECMDGOALS) __build_one_by_one

$(filter-out __build_one_by_one, $(MAKECMDGOALS)): __build_one_by_one
	@:

__build_one_by_one:
	$(Q)set -e; \
	for i in $(MAKECMDGOALS); do \
		$(MAKE) -f $(srctree)/Makefile $$i; \
	done

else
ifeq ($(config-targets),1)
# ===========================================================================
# *config targets only - make sure prerequisites are updated, and descend
# in scripts/kconfig to make the *config target

# Read arch specific Makefile to set KBUILD_DEFCONFIG as needed.
# KBUILD_DEFCONFIG may point out an alternative default configuration
# used for 'make defconfig'
include arch/$(SRCARCH)/Makefile
export KBUILD_DEFCONFIG KBUILD_KCONFIG

config: scripts_basic outputmakefile FORCE
	$(Q)$(MAKE) $(build)=scripts/kconfig $@

%config: scripts_basic outputmakefile FORCE
	$(Q)$(MAKE) $(build)=scripts/kconfig $@

else
# ===========================================================================
# Build targets only - this includes vmlinux, arch specific targets, clean
# targets and others. In general all targets except *config targets.

ifeq ($(KBUILD_EXTMOD),)
# Additional helpers built in scripts/
# Carefully list dependencies so we do not try to build scripts twice
# in parallel
PHONY += scripts
scripts: scripts_basic include/config/auto.conf include/config/tristate.conf \
	 asm-generic
	$(Q)$(MAKE) $(build)=$(@)

# Objects we will link into vmlinux / subdirs we need to visit
init-y		:= init/
drivers-y	:= drivers/ sound/ firmware/
net-y		:= net/
libs-y		:= lib/
core-y		:= usr/
endif # KBUILD_EXTMOD

ifeq ($(dot-config),1)
# Read in config
-include include/config/auto.conf

ifeq ($(KBUILD_EXTMOD),)
# Read in dependencies to all Kconfig* files, make sure to run
# oldconfig if changes are detected.
-include include/config/auto.conf.cmd

# To avoid any implicit rule to kick in, define an empty command
$(KCONFIG_CONFIG) include/config/auto.conf.cmd: ;

# If .config is newer than include/config/auto.conf, someone tinkered
# with it and forgot to run make oldconfig.
# if auto.conf.cmd is missing then we are probably in a cleaned tree so
# we execute the config step to be sure to catch updated Kconfig files
include/config/%.conf: $(KCONFIG_CONFIG) include/config/auto.conf.cmd
	$(Q)$(MAKE) -f $(srctree)/Makefile silentoldconfig
else
# external modules needs include/generated/autoconf.h and include/config/auto.conf
# but do not care if they are up-to-date. Use auto.conf to trigger the test
PHONY += include/config/auto.conf

include/config/auto.conf:
	$(Q)test -e include/generated/autoconf.h -a -e $@ || (		\
	echo >&2;							\
	echo >&2 "  ERROR: Kernel configuration is invalid.";		\
	echo >&2 "         include/generated/autoconf.h or $@ are missing.";\
	echo >&2 "         Run 'make oldconfig && make prepare' on kernel src to fix it.";	\
	echo >&2 ;							\
	/bin/false)

endif # KBUILD_EXTMOD

else
# Dummy target needed, because used as prerequisite
include/config/auto.conf: ;
endif # $(dot-config)

# The all: target is the default when no target is given on the
# command line.
# This allow a user to issue only 'make' to build a kernel including modules
# Defaults to vmlinux, but the arch makefile usually adds further targets
all: vmlinux

include arch/$(SRCARCH)/Makefile

KBUILD_CFLAGS	+= $(call cc-option,-fno-delete-null-pointer-checks,)

ifdef CONFIG_CC_OPTIMIZE_FOR_SIZE
KBUILD_CFLAGS	+= -Os $(call cc-disable-warning,maybe-uninitialized,)
else
KBUILD_CFLAGS	+= -O2
endif

# Tell gcc to never replace conditional load with a non-conditional one
KBUILD_CFLAGS	+= $(call cc-option,--param=allow-store-data-races=0)

ifdef CONFIG_READABLE_ASM
# Disable optimizations that make assembler listings hard to read.
# reorder blocks reorders the control in the function
# ipa clone creates specialized cloned functions
# partial inlining inlines only parts of functions
KBUILD_CFLAGS += $(call cc-option,-fno-reorder-blocks,) \
                 $(call cc-option,-fno-ipa-cp-clone,) \
                 $(call cc-option,-fno-partial-inlining)
endif

ifneq ($(CONFIG_FRAME_WARN),0)
KBUILD_CFLAGS += $(call cc-option,-Wframe-larger-than=${CONFIG_FRAME_WARN})
endif

# Handle stack protector mode.
#
# Since kbuild can potentially perform two passes (first with the old
# .config values and then with updated .config values), we cannot error out
# if a desired compiler option is unsupported. If we were to error, kbuild
# could never get to the second pass and actually notice that we changed
# the option to something that was supported.
#
# Additionally, we don't want to fallback and/or silently change which compiler
# flags will be used, since that leads to producing kernels with different
# security feature characteristics depending on the compiler used. ("But I
# selected CC_STACKPROTECTOR_STRONG! Why did it build with _REGULAR?!")
#
# The middle ground is to warn here so that the failed option is obvious, but
# to let the build fail with bad compiler flags so that we can't produce a
# kernel when there is a CONFIG and compiler mismatch.
#
ifdef CONFIG_CC_STACKPROTECTOR_REGULAR
  stackp-flag := -fstack-protector
  ifeq ($(call cc-option, $(stackp-flag)),)
    $(warning Cannot use CONFIG_CC_STACKPROTECTOR_REGULAR: \
             -fstack-protector not supported by compiler)
  endif
else
ifdef CONFIG_CC_STACKPROTECTOR_STRONG
  stackp-flag := -fstack-protector-strong
  ifeq ($(call cc-option, $(stackp-flag)),)
    $(warning Cannot use CONFIG_CC_STACKPROTECTOR_STRONG: \
	      -fstack-protector-strong not supported by compiler)
  endif
else
  # Force off for distro compilers that enable stack protector by default.
  stackp-flag := $(call cc-option, -fno-stack-protector)
endif
endif
KBUILD_CFLAGS += $(stackp-flag)

ifeq ($(COMPILER),clang)
KBUILD_CPPFLAGS += $(call cc-option,-Qunused-arguments,)
KBUILD_CPPFLAGS += $(call cc-option,-Wno-unknown-warning-option,)
KBUILD_CFLAGS += $(call cc-disable-warning, unused-variable)
KBUILD_CFLAGS += $(call cc-disable-warning, format-invalid-specifier)
KBUILD_CFLAGS += $(call cc-disable-warning, gnu)
# Quiet clang warning: comparison of unsigned expression < 0 is always false
KBUILD_CFLAGS += $(call cc-disable-warning, tautological-compare)
# CLANG uses a _MergedGlobals as optimization, but this breaks modpost, as the
# source of a reference will be _MergedGlobals and not on of the whitelisted names.
# See modpost pattern 2
KBUILD_CFLAGS += $(call cc-option, -mno-global-merge,)
KBUILD_CFLAGS += $(call cc-option, -fcatch-undefined-behavior)
else

# This warning generated too much noise in a regular build.
# Use make W=1 to enable this warning (see scripts/Makefile.build)
KBUILD_CFLAGS += $(call cc-disable-warning, unused-but-set-variable)
endif

ifdef CONFIG_FRAME_POINTER
KBUILD_CFLAGS	+= -fno-omit-frame-pointer -fno-optimize-sibling-calls
else
# Some targets (ARM with Thumb2, for example), can't be built with frame
# pointers.  For those, we don't have FUNCTION_TRACER automatically
# select FRAME_POINTER.  However, FUNCTION_TRACER adds -pg, and this is
# incompatible with -fomit-frame-pointer with current GCC, so we don't use
# -fomit-frame-pointer with FUNCTION_TRACER.
ifndef CONFIG_FUNCTION_TRACER
KBUILD_CFLAGS	+= -fomit-frame-pointer
endif
endif

KBUILD_CFLAGS   += $(call cc-option, -fno-var-tracking-assignments)

ifdef CONFIG_DEBUG_INFO
ifdef CONFIG_DEBUG_INFO_SPLIT
KBUILD_CFLAGS   += $(call cc-option, -gsplit-dwarf, -g)
else
KBUILD_CFLAGS	+= -g
endif
KBUILD_AFLAGS	+= -Wa,-gdwarf-2
endif
ifdef CONFIG_DEBUG_INFO_DWARF4
KBUILD_CFLAGS	+= $(call cc-option, -gdwarf-4,)
endif

ifdef CONFIG_DEBUG_INFO_REDUCED
KBUILD_CFLAGS 	+= $(call cc-option, -femit-struct-debug-baseonly) \
		   $(call cc-option,-fno-var-tracking)
endif

ifdef CONFIG_FUNCTION_TRACER
ifndef CC_FLAGS_FTRACE
CC_FLAGS_FTRACE := -pg
endif
export CC_FLAGS_FTRACE
ifdef CONFIG_HAVE_FENTRY
CC_USING_FENTRY	:= $(call cc-option, -mfentry -DCC_USING_FENTRY)
endif
KBUILD_CFLAGS	+= $(CC_FLAGS_FTRACE) $(CC_USING_FENTRY)
KBUILD_AFLAGS	+= $(CC_USING_FENTRY)
ifdef CONFIG_DYNAMIC_FTRACE
	ifdef CONFIG_HAVE_C_RECORDMCOUNT
		BUILD_C_RECORDMCOUNT := y
		export BUILD_C_RECORDMCOUNT
	endif
endif
endif

# We trigger additional mismatches with less inlining
ifdef CONFIG_DEBUG_SECTION_MISMATCH
KBUILD_CFLAGS += $(call cc-option, -fno-inline-functions-called-once)
endif

# arch Makefile may override CC so keep this after arch Makefile is included
NOSTDINC_FLAGS += -nostdinc -isystem $(shell $(CC) -print-file-name=include)
CHECKFLAGS     += $(NOSTDINC_FLAGS)

# warn about C99 declaration after statement
KBUILD_CFLAGS += $(call cc-option,-Wdeclaration-after-statement,)

# disable pointer signed / unsigned warnings in gcc 4.0
KBUILD_CFLAGS += $(call cc-disable-warning, pointer-sign)

# disable invalid "can't wrap" optimizations for signed / pointers
KBUILD_CFLAGS	+= $(call cc-option,-fno-strict-overflow)

# conserve stack if available
KBUILD_CFLAGS   += $(call cc-option,-fconserve-stack)

# disallow errors like 'EXPORT_GPL(foo);' with missing header
KBUILD_CFLAGS   += $(call cc-option,-Werror=implicit-int)

# require functions to have arguments in prototypes, not empty 'int foo()'
KBUILD_CFLAGS   += $(call cc-option,-Werror=strict-prototypes)

# Prohibit date/time macros, which would make the build non-deterministic
KBUILD_CFLAGS   += $(call cc-option,-Werror=date-time)

# use the deterministic mode of AR if available
KBUILD_ARFLAGS := $(call ar-option,D)

# check for 'asm goto'
ifeq ($(shell $(CONFIG_SHELL) $(srctree)/scripts/gcc-goto.sh $(CC)), y)
	KBUILD_CFLAGS += -DCC_HAVE_ASM_GOTO
	KBUILD_AFLAGS += -DCC_HAVE_ASM_GOTO
endif

include scripts/Makefile.kasan
include scripts/Makefile.extrawarn

# Add any arch overrides and user supplied CPPFLAGS, AFLAGS and CFLAGS as the
# last assignments
KBUILD_CPPFLAGS += $(ARCH_CPPFLAGS) $(KCPPFLAGS)
KBUILD_AFLAGS   += $(ARCH_AFLAGS)   $(KAFLAGS)
KBUILD_CFLAGS   += $(ARCH_CFLAGS)   $(KCFLAGS)

# Use --build-id when available.
LDFLAGS_BUILD_ID = $(patsubst -Wl$(comma)%,%,\
			      $(call cc-ldoption, -Wl$(comma)--build-id,))
KBUILD_LDFLAGS_MODULE += $(LDFLAGS_BUILD_ID)
LDFLAGS_vmlinux += $(LDFLAGS_BUILD_ID)

ifeq ($(CONFIG_STRIP_ASM_SYMS),y)
LDFLAGS_vmlinux	+= $(call ld-option, -X,)
endif

# Default kernel image to build when no specific target is given.
# KBUILD_IMAGE may be overruled on the command line or
# set in the environment
# Also any assignments in arch/$(ARCH)/Makefile take precedence over
# this default value
export KBUILD_IMAGE ?= vmlinux

#
# INSTALL_PATH specifies where to place the updated kernel and system map
# images. Default is /boot, but you can set it to other values
export	INSTALL_PATH ?= /boot

#
# INSTALL_DTBS_PATH specifies a prefix for relocations required by build roots.
# Like INSTALL_MOD_PATH, it isn't defined in the Makefile, but can be passed as
# an argument if needed. Otherwise it defaults to the kernel install path
#
export INSTALL_DTBS_PATH ?= $(INSTALL_PATH)/dtbs/$(KERNELRELEASE)

#
# INSTALL_MOD_PATH specifies a prefix to MODLIB for module directory
# relocations required by build roots.  This is not defined in the
# makefile but the argument can be passed to make if needed.
#

MODLIB	= $(INSTALL_MOD_PATH)/lib/modules/$(KERNELRELEASE)
export MODLIB

#
# INSTALL_MOD_STRIP, if defined, will cause modules to be
# stripped after they are installed.  If INSTALL_MOD_STRIP is '1', then
# the default option --strip-debug will be used.  Otherwise,
# INSTALL_MOD_STRIP value will be used as the options to the strip command.

ifdef INSTALL_MOD_STRIP
ifeq ($(INSTALL_MOD_STRIP),1)
mod_strip_cmd = $(STRIP) --strip-debug
else
mod_strip_cmd = $(STRIP) $(INSTALL_MOD_STRIP)
endif # INSTALL_MOD_STRIP=1
else
mod_strip_cmd = true
endif # INSTALL_MOD_STRIP
export mod_strip_cmd

# CONFIG_MODULE_COMPRESS, if defined, will cause module to be compressed
# after they are installed in agreement with CONFIG_MODULE_COMPRESS_GZIP
# or CONFIG_MODULE_COMPRESS_XZ.

mod_compress_cmd = true
ifdef CONFIG_MODULE_COMPRESS
  ifdef CONFIG_MODULE_COMPRESS_GZIP
    mod_compress_cmd = gzip -n
  endif # CONFIG_MODULE_COMPRESS_GZIP
  ifdef CONFIG_MODULE_COMPRESS_XZ
    mod_compress_cmd = xz
  endif # CONFIG_MODULE_COMPRESS_XZ
endif # CONFIG_MODULE_COMPRESS
export mod_compress_cmd

# Select initial ramdisk compression format, default is gzip(1).
# This shall be used by the dracut(8) tool while creating an initramfs image.
#
INITRD_COMPRESS-y                  := gzip
INITRD_COMPRESS-$(CONFIG_RD_BZIP2) := bzip2
INITRD_COMPRESS-$(CONFIG_RD_LZMA)  := lzma
INITRD_COMPRESS-$(CONFIG_RD_XZ)    := xz
INITRD_COMPRESS-$(CONFIG_RD_LZO)   := lzo
INITRD_COMPRESS-$(CONFIG_RD_LZ4)   := lz4
# do not export INITRD_COMPRESS, since we didn't actually
# choose a sane default compression above.
# export INITRD_COMPRESS := $(INITRD_COMPRESS-y)

ifdef CONFIG_MODULE_SIG_ALL
MODSECKEY = ./signing_key.priv
MODPUBKEY = ./signing_key.x509
export MODPUBKEY
mod_sign_cmd = perl $(srctree)/scripts/sign-file $(CONFIG_MODULE_SIG_HASH) $(MODSECKEY) $(MODPUBKEY)
else
mod_sign_cmd = true
endif
export mod_sign_cmd


ifeq ($(KBUILD_EXTMOD),)
core-y		+= kernel/ mm/ fs/ ipc/ security/ crypto/ block/

vmlinux-dirs	:= $(patsubst %/,%,$(filter %/, $(init-y) $(init-m) \
		     $(core-y) $(core-m) $(drivers-y) $(drivers-m) \
		     $(net-y) $(net-m) $(libs-y) $(libs-m)))

vmlinux-alldirs	:= $(sort $(vmlinux-dirs) $(patsubst %/,%,$(filter %/, \
		     $(init-) $(core-) $(drivers-) $(net-) $(libs-))))

init-y		:= $(patsubst %/, %/built-in.o, $(init-y))
core-y		:= $(patsubst %/, %/built-in.o, $(core-y))
drivers-y	:= $(patsubst %/, %/built-in.o, $(drivers-y))
net-y		:= $(patsubst %/, %/built-in.o, $(net-y))
libs-y1		:= $(patsubst %/, %/lib.a, $(libs-y))
libs-y2		:= $(patsubst %/, %/built-in.o, $(libs-y))
libs-y		:= $(libs-y1) $(libs-y2)

# Externally visible symbols (used by link-vmlinux.sh)
export KBUILD_VMLINUX_INIT := $(head-y) $(init-y)
export KBUILD_VMLINUX_MAIN := $(core-y) $(libs-y) $(drivers-y) $(net-y)
export KBUILD_LDS          := arch/$(SRCARCH)/kernel/vmlinux.lds
export LDFLAGS_vmlinux
# used by scripts/pacmage/Makefile
export KBUILD_ALLDIRS := $(sort $(filter-out arch/%,$(vmlinux-alldirs)) arch Documentation include samples scripts tools virt)

vmlinux-deps := $(KBUILD_LDS) $(KBUILD_VMLINUX_INIT) $(KBUILD_VMLINUX_MAIN)

# Final link of vmlinux
      cmd_link-vmlinux = $(CONFIG_SHELL) $< $(LD) $(LDFLAGS) $(LDFLAGS_vmlinux)
quiet_cmd_link-vmlinux = LINK    $@

# Include targets which we want to
# execute if the rest of the kernel build went well.
vmlinux: scripts/link-vmlinux.sh $(vmlinux-deps) FORCE
ifdef CONFIG_HEADERS_CHECK
	$(Q)$(MAKE) -f $(srctree)/Makefile headers_check
endif
ifdef CONFIG_SAMPLES
	$(Q)$(MAKE) $(build)=samples
endif
ifdef CONFIG_BUILD_DOCSRC
	$(Q)$(MAKE) $(build)=Documentation
endif
ifdef CONFIG_GDB_SCRIPTS
	$(Q)ln -fsn `cd $(srctree) && /bin/pwd`/scripts/gdb/vmlinux-gdb.py
endif
	+$(call if_changed,link-vmlinux)

# The actual objects are generated when descending,
# make sure no implicit rule kicks in
$(sort $(vmlinux-deps)): $(vmlinux-dirs) ;

# Handle descending into subdirectories listed in $(vmlinux-dirs)
# Preset locale variables to speed up the build process. Limit locale
# tweaks to this spot to avoid wrong language settings when running
# make menuconfig etc.
# Error messages still appears in the original language

PHONY += $(vmlinux-dirs)
$(vmlinux-dirs): prepare scripts
	$(Q)$(MAKE) $(build)=$@

define filechk_kernel.release
	echo "$(KERNELVERSION)$$($(CONFIG_SHELL) $(srctree)/scripts/setlocalversion $(srctree))"
endef

# Store (new) KERNELRELEASE string in include/config/kernel.release
include/config/kernel.release: include/config/auto.conf FORCE
	$(call filechk,kernel.release)


# Things we need to do before we recursively start building the kernel
# or the modules are listed in "prepare".
# A multi level approach is used. prepareN is processed before prepareN-1.
# archprepare is used in arch Makefiles and when processed asm symlink,
# version.h and scripts_basic is processed / created.

# Listed in dependency order
PHONY += prepare archprepare prepare0 prepare1 prepare2 prepare3

# prepare3 is used to check if we are building in a separate output directory,
# and if so do:
# 1) Check that make has not been executed in the kernel src $(srctree)
prepare3: include/config/kernel.release
ifneq ($(KBUILD_SRC),)
	@$(kecho) '  Using $(srctree) as source for kernel'
	$(Q)if [ -f $(srctree)/.config -o -d $(srctree)/include/config ]; then \
		echo >&2 "  $(srctree) is not clean, please run 'make mrproper'"; \
		echo >&2 "  in the '$(srctree)' directory.";\
		/bin/false; \
	fi;
endif

# prepare2 creates a makefile if using a separate output directory
prepare2: prepare3 outputmakefile asm-generic

prepare1: prepare2 $(version_h) include/generated/utsrelease.h \
                   include/config/auto.conf
	$(cmd_crmodverdir)

archprepare: archheaders archscripts prepare1 scripts_basic

prepare0: archprepare FORCE
	$(Q)$(MAKE) $(build)=.

# All the preparing..
prepare: prepare0

# Generate some files
# ---------------------------------------------------------------------------

# KERNELRELEASE can change from a few different places, meaning version.h
# needs to be updated, so this check is forced on all builds

uts_len := 64
define filechk_utsrelease.h
	if [ `echo -n "$(KERNELRELEASE)" | wc -c ` -gt $(uts_len) ]; then \
	  echo '"$(KERNELRELEASE)" exceeds $(uts_len) characters' >&2;    \
	  exit 1;                                                         \
	fi;                                                               \
	(echo \#define UTS_RELEASE \"$(KERNELRELEASE)\";)
endef

define filechk_version.h
	(echo \#define LINUX_VERSION_CODE $(shell                         \
	expr $(VERSION) \* 65536 + 0$(PATCHLEVEL) \* 256 + 0$(SUBLEVEL)); \
	echo '#define KERNEL_VERSION(a,b,c) (((a) << 16) + ((b) << 8) + (c))';)
endef

$(version_h): $(srctree)/Makefile FORCE
	$(call filechk,version.h)
	$(Q)rm -f $(old_version_h)

include/generated/utsrelease.h: include/config/kernel.release FORCE
	$(call filechk,utsrelease.h)

PHONY += headerdep
headerdep:
	$(Q)find $(srctree)/include/ -name '*.h' | xargs --max-args 1 \
	$(srctree)/scripts/headerdep.pl -I$(srctree)/include

# ---------------------------------------------------------------------------
# Firmware install
INSTALL_FW_PATH=$(INSTALL_MOD_PATH)/lib/firmware
export INSTALL_FW_PATH

PHONY += firmware_install
firmware_install: FORCE
	@mkdir -p $(objtree)/firmware
	$(Q)$(MAKE) -f $(srctree)/scripts/Makefile.fwinst obj=firmware __fw_install

# ---------------------------------------------------------------------------
# Kernel headers

#Default location for installed headers
export INSTALL_HDR_PATH = $(objtree)/usr

# If we do an all arch process set dst to asm-$(hdr-arch)
hdr-dst = $(if $(KBUILD_HEADERS), dst=include/asm-$(hdr-arch), dst=include/asm)

PHONY += archheaders
archheaders:

PHONY += archscripts
archscripts:

PHONY += __headers
__headers: $(version_h) scripts_basic asm-generic archheaders archscripts FORCE
	$(Q)$(MAKE) $(build)=scripts build_unifdef

PHONY += headers_install_all
headers_install_all:
	$(Q)$(CONFIG_SHELL) $(srctree)/scripts/headers.sh install

PHONY += headers_install
headers_install: __headers
	$(if $(wildcard $(srctree)/arch/$(hdr-arch)/include/uapi/asm/Kbuild),, \
	  $(error Headers not exportable for the $(SRCARCH) architecture))
	$(Q)$(MAKE) $(hdr-inst)=include/uapi
	$(Q)$(MAKE) $(hdr-inst)=arch/$(hdr-arch)/include/uapi/asm $(hdr-dst)

PHONY += headers_check_all
headers_check_all: headers_install_all
	$(Q)$(CONFIG_SHELL) $(srctree)/scripts/headers.sh check

PHONY += headers_check
headers_check: headers_install
	$(Q)$(MAKE) $(hdr-inst)=include/uapi HDRCHECK=1
	$(Q)$(MAKE) $(hdr-inst)=arch/$(hdr-arch)/include/uapi/asm $(hdr-dst) HDRCHECK=1

# ---------------------------------------------------------------------------
# Kernel selftest

PHONY += kselftest
kselftest:
	$(Q)$(MAKE) -C tools/testing/selftests run_tests

# ---------------------------------------------------------------------------
# Modules

ifdef CONFIG_MODULES

# By default, build modules as well

all: modules

# Build modules
#
# A module can be listed more than once in obj-m resulting in
# duplicate lines in modules.order files.  Those are removed
# using awk while concatenating to the final file.

PHONY += modules
modules: $(vmlinux-dirs) $(if $(KBUILD_BUILTIN),vmlinux) modules.builtin
	$(Q)$(AWK) '!x[$$0]++' $(vmlinux-dirs:%=$(objtree)/%/modules.order) > $(objtree)/modules.order
	@$(kecho) '  Building modules, stage 2.';
	$(Q)$(MAKE) -f $(srctree)/scripts/Makefile.modpost
	$(Q)$(MAKE) -f $(srctree)/scripts/Makefile.fwinst obj=firmware __fw_modbuild

modules.builtin: $(vmlinux-dirs:%=%/modules.builtin)
	$(Q)$(AWK) '!x[$$0]++' $^ > $(objtree)/modules.builtin

%/modules.builtin: include/config/auto.conf
	$(Q)$(MAKE) $(modbuiltin)=$*


# Target to prepare building external modules
PHONY += modules_prepare
modules_prepare: prepare scripts

# Target to install modules
PHONY += modules_install
modules_install: _modinst_ _modinst_post

PHONY += _modinst_
_modinst_:
	@rm -rf $(MODLIB)/kernel
	@rm -f $(MODLIB)/source
	@mkdir -p $(MODLIB)/kernel
	@ln -s `cd $(srctree) && /bin/pwd` $(MODLIB)/source
	@if [ ! $(objtree) -ef  $(MODLIB)/build ]; then \
		rm -f $(MODLIB)/build ; \
		ln -s $(CURDIR) $(MODLIB)/build ; \
	fi
	@cp -f $(objtree)/modules.order $(MODLIB)/
	@cp -f $(objtree)/modules.builtin $(MODLIB)/
	$(Q)$(MAKE) -f $(srctree)/scripts/Makefile.modinst

# This depmod is only for convenience to give the initial
# boot a modules.dep even before / is mounted read-write.  However the
# boot script depmod is the master version.
PHONY += _modinst_post
_modinst_post: _modinst_
	$(Q)$(MAKE) -f $(srctree)/scripts/Makefile.fwinst obj=firmware __fw_modinst
	$(call cmd,depmod)

ifeq ($(CONFIG_MODULE_SIG), y)
PHONY += modules_sign
modules_sign:
	$(Q)$(MAKE) -f $(srctree)/scripts/Makefile.modsign
endif

else # CONFIG_MODULES

# Modules not configured
# ---------------------------------------------------------------------------

modules modules_install: FORCE
	@echo >&2
	@echo >&2 "The present kernel configuration has modules disabled."
	@echo >&2 "Type 'make config' and enable loadable module support."
	@echo >&2 "Then build a kernel with module support enabled."
	@echo >&2
	@exit 1

endif # CONFIG_MODULES

###
# Cleaning is done on three levels.
# make clean     Delete most generated files
#                Leave enough to build external modules
# make mrproper  Delete the current configuration, and all generated files
# make distclean Remove editor backup files, patch leftover files and the like

# Directories & files removed with 'make clean'
CLEAN_DIRS  += $(MODVERDIR)

# Directories & files removed with 'make mrproper'
MRPROPER_DIRS  += include/config usr/include include/generated          \
		  arch/*/include/generated .tmp_objdiff
MRPROPER_FILES += .config .config.old .version .old_version \
		  Module.symvers tags TAGS cscope* GPATH GTAGS GRTAGS GSYMS \
		  signing_key.priv signing_key.x509 x509.genkey		\
		  extra_certificates signing_key.x509.keyid		\
		  signing_key.x509.signer vmlinux-gdb.py

# clean - Delete most, but leave enough to build external modules
#
clean: rm-dirs  := $(CLEAN_DIRS)
clean: rm-files := $(CLEAN_FILES)
clean-dirs      := $(addprefix _clean_, . $(vmlinux-alldirs) Documentation samples)

PHONY += $(clean-dirs) clean archclean vmlinuxclean
$(clean-dirs):
	$(Q)$(MAKE) $(clean)=$(patsubst _clean_%,%,$@)

vmlinuxclean:
	$(Q)$(CONFIG_SHELL) $(srctree)/scripts/link-vmlinux.sh clean

clean: archclean vmlinuxclean

# mrproper - Delete all generated files, including .config
#
mrproper: rm-dirs  := $(wildcard $(MRPROPER_DIRS))
mrproper: rm-files := $(wildcard $(MRPROPER_FILES))
mrproper-dirs      := $(addprefix _mrproper_,Documentation/DocBook scripts)

PHONY += $(mrproper-dirs) mrproper archmrproper
$(mrproper-dirs):
	$(Q)$(MAKE) $(clean)=$(patsubst _mrproper_%,%,$@)

mrproper: clean archmrproper $(mrproper-dirs)
	$(call cmd,rmdirs)
	$(call cmd,rmfiles)

# distclean
#
PHONY += distclean

distclean: mrproper
	@find $(srctree) $(RCS_FIND_IGNORE) \
		\( -name '*.orig' -o -name '*.rej' -o -name '*~' \
		-o -name '*.bak' -o -name '#*#' -o -name '.*.orig' \
		-o -name '.*.rej' -o -name '*%'  -o -name 'core' \) \
		-type f -print | xargs rm -f


# Packaging of the kernel to various formats
# ---------------------------------------------------------------------------
# rpm target kept for backward compatibility
package-dir	:= scripts/package

%src-pkg: FORCE
	$(Q)$(MAKE) $(build)=$(package-dir) $@
%pkg: include/config/kernel.release FORCE
	$(Q)$(MAKE) $(build)=$(package-dir) $@
rpm: include/config/kernel.release FORCE
	$(Q)$(MAKE) $(build)=$(package-dir) $@


# Brief documentation of the typical targets used
# ---------------------------------------------------------------------------

boards := $(wildcard $(srctree)/arch/$(SRCARCH)/configs/*_defconfig)
boards := $(sort $(notdir $(boards)))
board-dirs := $(dir $(wildcard $(srctree)/arch/$(SRCARCH)/configs/*/*_defconfig))
board-dirs := $(sort $(notdir $(board-dirs:/=)))

help:
	@echo  'Cleaning targets:'
	@echo  '  clean		  - Remove most generated files but keep the config and'
	@echo  '                    enough build support to build external modules'
	@echo  '  mrproper	  - Remove all generated files + config + various backup files'
	@echo  '  distclean	  - mrproper + remove editor backup and patch files'
	@echo  ''
	@echo  'Configuration targets:'
	@$(MAKE) -f $(srctree)/scripts/kconfig/Makefile help
	@echo  ''
	@echo  'Other generic targets:'
	@echo  '  all		  - Build all targets marked with [*]'
	@echo  '* vmlinux	  - Build the bare kernel'
	@echo  '* modules	  - Build all modules'
	@echo  '  modules_install - Install all modules to INSTALL_MOD_PATH (default: /)'
	@echo  '  firmware_install- Install all firmware to INSTALL_FW_PATH'
	@echo  '                    (default: $$(INSTALL_MOD_PATH)/lib/firmware)'
	@echo  '  dir/            - Build all files in dir and below'
	@echo  '  dir/file.[oisS] - Build specified target only'
	@echo  '  dir/file.lst    - Build specified mixed source/assembly target only'
	@echo  '                    (requires a recent binutils and recent build (System.map))'
	@echo  '  dir/file.ko     - Build module including final link'
	@echo  '  modules_prepare - Set up for building external modules'
	@echo  '  tags/TAGS	  - Generate tags file for editors'
	@echo  '  cscope	  - Generate cscope index'
	@echo  '  gtags           - Generate GNU GLOBAL index'
	@echo  '  kernelrelease	  - Output the release version string (use with make -s)'
	@echo  '  kernelversion	  - Output the version stored in Makefile (use with make -s)'
	@echo  '  image_name	  - Output the image name (use with make -s)'
	@echo  '  headers_install - Install sanitised kernel headers to INSTALL_HDR_PATH'; \
	 echo  '                    (default: $(INSTALL_HDR_PATH))'; \
	 echo  ''
	@echo  'Static analysers'
	@echo  '  checkstack      - Generate a list of stack hogs'
	@echo  '  namespacecheck  - Name space analysis on compiled kernel'
	@echo  '  versioncheck    - Sanity check on version.h usage'
	@echo  '  includecheck    - Check for duplicate included header files'
	@echo  '  export_report   - List the usages of all exported symbols'
	@echo  '  headers_check   - Sanity check on exported headers'
	@echo  '  headerdep       - Detect inclusion cycles in headers'
	@$(MAKE) -f $(srctree)/scripts/Makefile.help checker-help
	@echo  ''
	@echo  'Kernel selftest'
	@echo  '  kselftest       - Build and run kernel selftest (run as root)'
	@echo  '                    Build, install, and boot kernel before'
	@echo  '                    running kselftest on it'
	@echo  ''
	@echo  'Kernel packaging:'
	@$(MAKE) $(build)=$(package-dir) help
	@echo  ''
	@echo  'Documentation targets:'
	@$(MAKE) -f $(srctree)/Documentation/DocBook/Makefile dochelp
	@echo  ''
	@echo  'Architecture specific targets ($(SRCARCH)):'
	@$(if $(archhelp),$(archhelp),\
		echo '  No architecture specific help defined for $(SRCARCH)')
	@echo  ''
	@$(if $(boards), \
		$(foreach b, $(boards), \
		printf "  %-24s - Build for %s\\n" $(b) $(subst _defconfig,,$(b));) \
		echo '')
	@$(if $(board-dirs), \
		$(foreach b, $(board-dirs), \
		printf "  %-16s - Show %s-specific targets\\n" help-$(b) $(b);) \
		printf "  %-16s - Show all of the above\\n" help-boards; \
		echo '')

	@echo  '  make V=0|1 [targets] 0 => quiet build (default), 1 => verbose build'
	@echo  '  make V=2   [targets] 2 => give reason for rebuild of target'
	@echo  '  make O=dir [targets] Locate all output files in "dir", including .config'
	@echo  '  make C=1   [targets] Check all c source with $$CHECK (sparse by default)'
	@echo  '  make C=2   [targets] Force check of all c source with $$CHECK'
	@echo  '  make RECORDMCOUNT_WARN=1 [targets] Warn about ignored mcount sections'
	@echo  '  make W=n   [targets] Enable extra gcc checks, n=1,2,3 where'
	@echo  '		1: warnings which may be relevant and do not occur too often'
	@echo  '		2: warnings which occur quite often but may still be relevant'
	@echo  '		3: more obscure warnings, can most likely be ignored'
	@echo  '		Multiple levels can be combined with W=12 or W=123'
	@echo  ''
	@echo  'Execute "make" or "make all" to build all targets marked with [*] '
	@echo  'For further info see the ./README file'


help-board-dirs := $(addprefix help-,$(board-dirs))

help-boards: $(help-board-dirs)

boards-per-dir = $(sort $(notdir $(wildcard $(srctree)/arch/$(SRCARCH)/configs/$*/*_defconfig)))

$(help-board-dirs): help-%:
	@echo  'Architecture specific targets ($(SRCARCH) $*):'
	@$(if $(boards-per-dir), \
		$(foreach b, $(boards-per-dir), \
		printf "  %-24s - Build for %s\\n" $*/$(b) $(subst _defconfig,,$(b));) \
		echo '')


# Documentation targets
# ---------------------------------------------------------------------------
%docs: scripts_basic FORCE
	$(Q)$(MAKE) $(build)=scripts build_docproc
	$(Q)$(MAKE) $(build)=Documentation/DocBook $@

else # KBUILD_EXTMOD

###
# External module support.
# When building external modules the kernel used as basis is considered
# read-only, and no consistency checks are made and the make
# system is not used on the basis kernel. If updates are required
# in the basis kernel ordinary make commands (without M=...) must
# be used.
#
# The following are the only valid targets when building external
# modules.
# make M=dir clean     Delete all automatically generated files
# make M=dir modules   Make all modules in specified dir
# make M=dir	       Same as 'make M=dir modules'
# make M=dir modules_install
#                      Install the modules built in the module directory
#                      Assumes install directory is already created

# We are always building modules
KBUILD_MODULES := 1
PHONY += crmodverdir
crmodverdir:
	$(cmd_crmodverdir)

PHONY += $(objtree)/Module.symvers
$(objtree)/Module.symvers:
	@test -e $(objtree)/Module.symvers || ( \
	echo; \
	echo "  WARNING: Symbol version dump $(objtree)/Module.symvers"; \
	echo "           is missing; modules will have no dependencies and modversions."; \
	echo )

module-dirs := $(addprefix _module_,$(KBUILD_EXTMOD))
PHONY += $(module-dirs) modules
$(module-dirs): crmodverdir $(objtree)/Module.symvers
	$(Q)$(MAKE) $(build)=$(patsubst _module_%,%,$@)

modules: $(module-dirs)
	@$(kecho) '  Building modules, stage 2.';
	$(Q)$(MAKE) -f $(srctree)/scripts/Makefile.modpost

PHONY += modules_install
modules_install: _emodinst_ _emodinst_post

install-dir := $(if $(INSTALL_MOD_DIR),$(INSTALL_MOD_DIR),extra)
PHONY += _emodinst_
_emodinst_:
	$(Q)mkdir -p $(MODLIB)/$(install-dir)
	$(Q)$(MAKE) -f $(srctree)/scripts/Makefile.modinst

PHONY += _emodinst_post
_emodinst_post: _emodinst_
	$(call cmd,depmod)

clean-dirs := $(addprefix _clean_,$(KBUILD_EXTMOD))

PHONY += $(clean-dirs) clean
$(clean-dirs):
	$(Q)$(MAKE) $(clean)=$(patsubst _clean_%,%,$@)

clean:	rm-dirs := $(MODVERDIR)
clean: rm-files := $(KBUILD_EXTMOD)/Module.symvers

help:
	@echo  '  Building external modules.'
	@echo  '  Syntax: make -C path/to/kernel/src M=$$PWD target'
	@echo  ''
	@echo  '  modules         - default target, build the module(s)'
	@echo  '  modules_install - install the module'
	@echo  '  clean           - remove generated files in module directory only'
	@echo  ''

# Dummies...
PHONY += prepare scripts
prepare: ;
scripts: ;
endif # KBUILD_EXTMOD

clean: $(clean-dirs)
	$(call cmd,rmdirs)
	$(call cmd,rmfiles)
	@find $(if $(KBUILD_EXTMOD), $(KBUILD_EXTMOD), .) $(RCS_FIND_IGNORE) \
		\( -name '*.[oas]' -o -name '*.ko' -o -name '.*.cmd' \
		-o -name '*.ko.*' \
		-o -name '*.dwo'  \
		-o -name '.*.d' -o -name '.*.tmp' -o -name '*.mod.c' \
		-o -name '*.symtypes' -o -name 'modules.order' \
		-o -name modules.builtin -o -name '.tmp_*.o.*' \
		-o -name '*.gcno' \) -type f -print | xargs rm -f

# Generate tags for editors
# ---------------------------------------------------------------------------
quiet_cmd_tags = GEN     $@
      cmd_tags = $(CONFIG_SHELL) $(srctree)/scripts/tags.sh $@

tags TAGS cscope gtags: FORCE
	$(call cmd,tags)

# Scripts to check various things for consistency
# ---------------------------------------------------------------------------

PHONY += includecheck versioncheck coccicheck namespacecheck export_report

includecheck:
	find $(srctree)/* $(RCS_FIND_IGNORE) \
		-name '*.[hcS]' -type f -print | sort \
		| xargs $(PERL) -w $(srctree)/scripts/checkincludes.pl

versioncheck:
	find $(srctree)/* $(RCS_FIND_IGNORE) \
		-name '*.[hcS]' -type f -print | sort \
		| xargs $(PERL) -w $(srctree)/scripts/checkversion.pl

coccicheck:
	$(Q)$(CONFIG_SHELL) $(srctree)/scripts/$@

namespacecheck:
	$(PERL) $(srctree)/scripts/namespace.pl

export_report:
	$(PERL) $(srctree)/scripts/export_report.pl

endif #ifeq ($(config-targets),1)
endif #ifeq ($(mixed-targets),1)

PHONY += checkstack kernelrelease kernelversion image_name

# UML needs a little special treatment here.  It wants to use the host
# toolchain, so needs $(SUBARCH) passed to checkstack.pl.  Everyone
# else wants $(ARCH), including people doing cross-builds, which means
# that $(SUBARCH) doesn't work here.
ifeq ($(ARCH), um)
CHECKSTACK_ARCH := $(SUBARCH)
else
CHECKSTACK_ARCH := $(ARCH)
endif
checkstack:
	$(OBJDUMP) -d vmlinux $$(find . -name '*.ko') | \
	$(PERL) $(src)/scripts/checkstack.pl $(CHECKSTACK_ARCH)

kernelrelease:
	@echo "$(KERNELVERSION)$$($(CONFIG_SHELL) $(srctree)/scripts/setlocalversion $(srctree))"

kernelversion:
	@echo $(KERNELVERSION)

image_name:
	@echo $(KBUILD_IMAGE)

# Clear a bunch of variables before executing the submake
tools/: FORCE
	$(Q)mkdir -p $(objtree)/tools
	$(Q)$(MAKE) LDFLAGS= MAKEFLAGS="$(filter --j% -j,$(MAKEFLAGS))" O=$(objtree) subdir=tools -C $(src)/tools/

tools/%: FORCE
	$(Q)mkdir -p $(objtree)/tools
	$(Q)$(MAKE) LDFLAGS= MAKEFLAGS="$(filter --j% -j,$(MAKEFLAGS))" O=$(objtree) subdir=tools -C $(src)/tools/ $*

# Single targets
# ---------------------------------------------------------------------------
# Single targets are compatible with:
# - build with mixed source and output
# - build with separate output dir 'make O=...'
# - external modules
#
#  target-dir => where to store outputfile
#  build-dir  => directory in kernel source tree to use

ifeq ($(KBUILD_EXTMOD),)
        build-dir  = $(patsubst %/,%,$(dir $@))
        target-dir = $(dir $@)
else
        zap-slash=$(filter-out .,$(patsubst %/,%,$(dir $@)))
        build-dir  = $(KBUILD_EXTMOD)$(if $(zap-slash),/$(zap-slash))
        target-dir = $(if $(KBUILD_EXTMOD),$(dir $<),$(dir $@))
endif

%.s: %.c prepare scripts FORCE
	$(Q)$(MAKE) $(build)=$(build-dir) $(target-dir)$(notdir $@)
%.i: %.c prepare scripts FORCE
	$(Q)$(MAKE) $(build)=$(build-dir) $(target-dir)$(notdir $@)
%.o: %.c prepare scripts FORCE
	$(Q)$(MAKE) $(build)=$(build-dir) $(target-dir)$(notdir $@)
%.lst: %.c prepare scripts FORCE
	$(Q)$(MAKE) $(build)=$(build-dir) $(target-dir)$(notdir $@)
%.s: %.S prepare scripts FORCE
	$(Q)$(MAKE) $(build)=$(build-dir) $(target-dir)$(notdir $@)
%.o: %.S prepare scripts FORCE
	$(Q)$(MAKE) $(build)=$(build-dir) $(target-dir)$(notdir $@)
%.symtypes: %.c prepare scripts FORCE
	$(Q)$(MAKE) $(build)=$(build-dir) $(target-dir)$(notdir $@)

# Modules
/: prepare scripts FORCE
	$(cmd_crmodverdir)
	$(Q)$(MAKE) KBUILD_MODULES=$(if $(CONFIG_MODULES),1) \
	$(build)=$(build-dir)
# Make sure the latest headers are built for Documentation
Documentation/: headers_install
%/: prepare scripts FORCE
	$(cmd_crmodverdir)
	$(Q)$(MAKE) KBUILD_MODULES=$(if $(CONFIG_MODULES),1) \
	$(build)=$(build-dir)
%.ko: prepare scripts FORCE
	$(cmd_crmodverdir)
	$(Q)$(MAKE) KBUILD_MODULES=$(if $(CONFIG_MODULES),1)   \
	$(build)=$(build-dir) $(@:.ko=.o)
	$(Q)$(MAKE) -f $(srctree)/scripts/Makefile.modpost

# FIXME Should go into a make.lib or something
# ===========================================================================

quiet_cmd_rmdirs = $(if $(wildcard $(rm-dirs)),CLEAN   $(wildcard $(rm-dirs)))
      cmd_rmdirs = rm -rf $(rm-dirs)

quiet_cmd_rmfiles = $(if $(wildcard $(rm-files)),CLEAN   $(wildcard $(rm-files)))
      cmd_rmfiles = rm -f $(rm-files)

# Run depmod only if we have System.map and depmod is executable
quiet_cmd_depmod = DEPMOD  $(KERNELRELEASE)
      cmd_depmod = $(CONFIG_SHELL) $(srctree)/scripts/depmod.sh $(DEPMOD) \
                   $(KERNELRELEASE) "$(patsubst y,_,$(CONFIG_HAVE_UNDERSCORE_SYMBOL_PREFIX))"

# Create temporary dir for module support files
# clean it up only when building all modules
cmd_crmodverdir = $(Q)mkdir -p $(MODVERDIR) \
                  $(if $(KBUILD_MODULES),; rm -f $(MODVERDIR)/*)

# read all saved command lines

targets := $(wildcard $(sort $(targets)))
cmd_files := $(wildcard .*.cmd $(foreach f,$(targets),$(dir $(f)).$(notdir $(f)).cmd))

ifneq ($(cmd_files),)
  $(cmd_files): ;	# Do not try to update included dependency files
  include $(cmd_files)
endif

endif	# skip-makefile

PHONY += FORCE
FORCE:

# Declare the contents of the .PHONY variable as phony.  We keep that
# information in a variable so we can use it in if_changed and friends.
.PHONY: $(PHONY)<|MERGE_RESOLUTION|>--- conflicted
+++ resolved
@@ -1,10 +1,6 @@
 VERSION = 4
 PATCHLEVEL = 1
-<<<<<<< HEAD
-SUBLEVEL = 16
-=======
 SUBLEVEL = 17
->>>>>>> 2d5f6b04
 EXTRAVERSION =
 NAME = Series 4800
 
