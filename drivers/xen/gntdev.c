--- conflicted
+++ resolved
@@ -213,15 +213,12 @@
 		evtchn_put(map->notify.event);
 	}
 
-<<<<<<< HEAD
-=======
 	if (populate_freeable_maps && priv) {
 		spin_lock(&priv->lock);
 		list_del(&map->next);
 		spin_unlock(&priv->lock);
 	}
 
->>>>>>> 9174adbe
 	if (map->pages && !use_ptemod)
 		unmap_grant_pages(map, 0, map->count);
 	gntdev_free_map(map);
