--- conflicted
+++ resolved
@@ -325,10 +325,6 @@
 	struct fc_frame_header *fc_hdr;
 	struct rqb_dmabuf *nvmebuf;
 	struct lpfc_nvmet_ctx_info *infop;
-<<<<<<< HEAD
-	uint32_t *payload;
-=======
->>>>>>> 0ecfebd2
 	uint32_t size, oxid, sid;
 	int cpu;
 	unsigned long iflag;
@@ -767,11 +763,7 @@
 	}
 #ifdef CONFIG_SCSI_LPFC_DEBUG_FS
 	if (phba->cpucheck_on & LPFC_CHECK_NVMET_IO) {
-<<<<<<< HEAD
-		id = smp_processor_id();
-=======
 		id = raw_smp_processor_id();
->>>>>>> 0ecfebd2
 		if (id < LPFC_CHECK_CPU_CNT) {
 			if (ctxp->cpu != id)
 				lpfc_printf_log(phba, KERN_INFO, LOG_NVME_IOERR,
@@ -912,11 +904,7 @@
 		ctxp->hdwq = &phba->sli4_hba.hdwq[rsp->hwqid];
 
 	if (phba->cpucheck_on & LPFC_CHECK_NVMET_IO) {
-<<<<<<< HEAD
-		int id = smp_processor_id();
-=======
 		int id = raw_smp_processor_id();
->>>>>>> 0ecfebd2
 		if (id < LPFC_CHECK_CPU_CNT) {
 			if (rsp->hwqid != id)
 				lpfc_printf_log(phba, KERN_INFO, LOG_NVME_IOERR,
@@ -1735,15 +1723,11 @@
 		}
 		tgtp->tport_unreg_cmp = &tport_unreg_cmp;
 		nvmet_fc_unregister_targetport(phba->targetport);
-<<<<<<< HEAD
-		wait_for_completion_timeout(&tport_unreg_cmp, 5);
-=======
 		if (!wait_for_completion_timeout(tgtp->tport_unreg_cmp,
 					msecs_to_jiffies(LPFC_NVMET_WAIT_TMO)))
 			lpfc_printf_log(phba, KERN_ERR, LOG_NVME,
 					"6179 Unreg targetport %p timeout "
 					"reached.\n", phba->targetport);
->>>>>>> 0ecfebd2
 		lpfc_nvmet_cleanup_io_context(phba);
 	}
 	phba->targetport = NULL;
@@ -1861,11 +1845,7 @@
 	struct lpfc_hba *phba = ctxp->phba;
 	struct rqb_dmabuf *nvmebuf = ctxp->rqb_buffer;
 	struct lpfc_nvmet_tgtport *tgtp;
-<<<<<<< HEAD
-	uint32_t *payload;
-=======
 	uint32_t *payload, qno;
->>>>>>> 0ecfebd2
 	uint32_t rc;
 	unsigned long iflags;
 
@@ -1898,8 +1878,6 @@
 	/* Process FCP command */
 	if (rc == 0) {
 		atomic_inc(&tgtp->rcv_fcp_cmd_out);
-<<<<<<< HEAD
-=======
 		spin_lock_irqsave(&ctxp->ctxlock, iflags);
 		if ((ctxp->flag & LPFC_NVMET_CTX_REUSE_WQ) ||
 		    (nvmebuf != ctxp->rqb_buffer)) {
@@ -1909,7 +1887,6 @@
 		ctxp->rqb_buffer = NULL;
 		spin_unlock_irqrestore(&ctxp->ctxlock, iflags);
 		lpfc_rq_buf_free(phba, &nvmebuf->hbuf); /* repost */
->>>>>>> 0ecfebd2
 		return;
 	}
 
@@ -1920,8 +1897,6 @@
 				 ctxp->oxid, ctxp->size, ctxp->sid);
 		atomic_inc(&tgtp->rcv_fcp_cmd_out);
 		atomic_inc(&tgtp->defer_fod);
-<<<<<<< HEAD
-=======
 		spin_lock_irqsave(&ctxp->ctxlock, iflags);
 		if (ctxp->flag & LPFC_NVMET_CTX_REUSE_WQ) {
 			spin_unlock_irqrestore(&ctxp->ctxlock, iflags);
@@ -1936,7 +1911,6 @@
 		lpfc_post_rq_buffer(
 			phba, phba->sli4_hba.nvmet_mrq_hdr[qno],
 			phba->sli4_hba.nvmet_mrq_data[qno], 1, qno);
->>>>>>> 0ecfebd2
 		return;
 	}
 	atomic_inc(&tgtp->rcv_fcp_cmd_drop);
@@ -2047,10 +2021,6 @@
 	struct fc_frame_header *fc_hdr;
 	struct lpfc_nvmet_ctxbuf *ctx_buf;
 	struct lpfc_nvmet_ctx_info *current_infop;
-<<<<<<< HEAD
-	uint32_t *payload;
-=======
->>>>>>> 0ecfebd2
 	uint32_t size, oxid, sid, qno;
 	unsigned long iflag;
 	int current_cpu;
