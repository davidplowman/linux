--- conflicted
+++ resolved
@@ -770,8 +770,6 @@
 	phy->chainmask = tx_ant;
 
 	mt76_set_stream_caps(phy->mt76, true);
-<<<<<<< HEAD
-=======
 
 	mutex_unlock(&dev->mt76.mutex);
 
@@ -985,229 +983,12 @@
 	ieee80211_queue_delayed_work(hw, &phy->mac_work,
 				     MT7615_WATCHDOG_TIME);
 	mt76_clear(dev, MT_WF_RFCR(ext_phy), MT_WF_RFCR_DROP_OTHER_BEACON);
->>>>>>> 84569f32
 
 	mutex_unlock(&dev->mt76.mutex);
 
 	return 0;
 }
 
-<<<<<<< HEAD
-static void mt7615_roc_iter(void *priv, u8 *mac,
-			    struct ieee80211_vif *vif)
-{
-	struct mt7615_phy *phy = priv;
-
-	mt7615_mcu_set_roc(phy, vif, NULL, 0);
-}
-
-void mt7615_roc_work(struct work_struct *work)
-{
-	struct mt7615_phy *phy;
-
-	phy = (struct mt7615_phy *)container_of(work, struct mt7615_phy,
-						roc_work);
-
-	if (!test_and_clear_bit(MT76_STATE_ROC, &phy->mt76->state))
-		return;
-
-	ieee80211_iterate_active_interfaces(phy->mt76->hw,
-					    IEEE80211_IFACE_ITER_RESUME_ALL,
-					    mt7615_roc_iter, phy);
-	ieee80211_remain_on_channel_expired(phy->mt76->hw);
-}
-
-void mt7615_roc_timer(struct timer_list *timer)
-{
-	struct mt7615_phy *phy = from_timer(phy, timer, roc_timer);
-
-	ieee80211_queue_work(phy->mt76->hw, &phy->roc_work);
-}
-
-void mt7615_scan_work(struct work_struct *work)
-{
-	struct mt7615_phy *phy;
-
-	phy = (struct mt7615_phy *)container_of(work, struct mt7615_phy,
-						scan_work.work);
-
-	while (true) {
-		struct mt7615_mcu_rxd *rxd;
-		struct sk_buff *skb;
-
-		spin_lock_bh(&phy->dev->mt76.lock);
-		skb = __skb_dequeue(&phy->scan_event_list);
-		spin_unlock_bh(&phy->dev->mt76.lock);
-
-		if (!skb)
-			break;
-
-		rxd = (struct mt7615_mcu_rxd *)skb->data;
-		if (rxd->eid == MCU_EVENT_SCHED_SCAN_DONE) {
-			ieee80211_sched_scan_results(phy->mt76->hw);
-		} else if (test_and_clear_bit(MT76_HW_SCANNING,
-					      &phy->mt76->state)) {
-			struct cfg80211_scan_info info = {
-				.aborted = false,
-			};
-
-			ieee80211_scan_completed(phy->mt76->hw, &info);
-		}
-		dev_kfree_skb(skb);
-	}
-}
-
-static int
-mt7615_hw_scan(struct ieee80211_hw *hw, struct ieee80211_vif *vif,
-	       struct ieee80211_scan_request *req)
-{
-	struct mt76_phy *mphy = hw->priv;
-
-	return mt7615_mcu_hw_scan(mphy->priv, vif, req);
-}
-
-static void
-mt7615_cancel_hw_scan(struct ieee80211_hw *hw, struct ieee80211_vif *vif)
-{
-	struct mt76_phy *mphy = hw->priv;
-
-	mt7615_mcu_cancel_hw_scan(mphy->priv, vif);
-}
-
-static int
-mt7615_start_sched_scan(struct ieee80211_hw *hw, struct ieee80211_vif *vif,
-			struct cfg80211_sched_scan_request *req,
-			struct ieee80211_scan_ies *ies)
-{
-	struct mt76_phy *mphy = hw->priv;
-	int err;
-
-	err = mt7615_mcu_sched_scan_req(mphy->priv, vif, req);
-	if (err < 0)
-		return err;
-
-	return mt7615_mcu_sched_scan_enable(mphy->priv, vif, true);
-}
-
-static int
-mt7615_stop_sched_scan(struct ieee80211_hw *hw, struct ieee80211_vif *vif)
-{
-	struct mt76_phy *mphy = hw->priv;
-
-	return mt7615_mcu_sched_scan_enable(mphy->priv, vif, false);
-}
-
-static int mt7615_remain_on_channel(struct ieee80211_hw *hw,
-				    struct ieee80211_vif *vif,
-				    struct ieee80211_channel *chan,
-				    int duration,
-				    enum ieee80211_roc_type type)
-{
-	struct mt7615_phy *phy = mt7615_hw_phy(hw);
-	int err;
-
-	if (test_and_set_bit(MT76_STATE_ROC, &phy->mt76->state))
-		return 0;
-
-	err = mt7615_mcu_set_roc(phy, vif, chan, duration);
-	if (err < 0) {
-		clear_bit(MT76_STATE_ROC, &phy->mt76->state);
-		return err;
-	}
-
-	if (!wait_event_timeout(phy->roc_wait, phy->roc_grant, HZ)) {
-		mt7615_mcu_set_roc(phy, vif, NULL, 0);
-		clear_bit(MT76_STATE_ROC, &phy->mt76->state);
-
-		return -ETIMEDOUT;
-	}
-
-	return 0;
-}
-
-static int mt7615_cancel_remain_on_channel(struct ieee80211_hw *hw,
-					   struct ieee80211_vif *vif)
-{
-	struct mt7615_phy *phy = mt7615_hw_phy(hw);
-
-	if (!test_and_clear_bit(MT76_STATE_ROC, &phy->mt76->state))
-		return 0;
-
-	del_timer_sync(&phy->roc_timer);
-	cancel_work_sync(&phy->roc_work);
-
-	mt7615_mcu_set_roc(phy, vif, NULL, 0);
-
-	return 0;
-}
-
-#ifdef CONFIG_PM
-static int mt7615_suspend(struct ieee80211_hw *hw,
-			  struct cfg80211_wowlan *wowlan)
-{
-	struct mt7615_dev *dev = mt7615_hw_dev(hw);
-	struct mt7615_phy *phy = mt7615_hw_phy(hw);
-	bool ext_phy = phy != &dev->phy;
-	int err = 0;
-
-	mutex_lock(&dev->mt76.mutex);
-
-	clear_bit(MT76_STATE_RUNNING, &phy->mt76->state);
-	cancel_delayed_work_sync(&phy->scan_work);
-	cancel_delayed_work_sync(&phy->mac_work);
-
-	mt76_set(dev, MT_WF_RFCR(ext_phy), MT_WF_RFCR_DROP_OTHER_BEACON);
-
-	set_bit(MT76_STATE_SUSPEND, &phy->mt76->state);
-	ieee80211_iterate_active_interfaces(hw,
-					    IEEE80211_IFACE_ITER_RESUME_ALL,
-					    mt7615_mcu_set_suspend_iter, phy);
-
-	if (!mt7615_dev_running(dev))
-		err = mt7615_mcu_set_hif_suspend(dev, true);
-
-	mutex_unlock(&dev->mt76.mutex);
-
-	return err;
-}
-
-static int mt7615_resume(struct ieee80211_hw *hw)
-{
-	struct mt7615_dev *dev = mt7615_hw_dev(hw);
-	struct mt7615_phy *phy = mt7615_hw_phy(hw);
-	bool running, ext_phy = phy != &dev->phy;
-
-	mutex_lock(&dev->mt76.mutex);
-
-	running = mt7615_dev_running(dev);
-	set_bit(MT76_STATE_RUNNING, &phy->mt76->state);
-
-	if (!running) {
-		int err;
-
-		err = mt7615_mcu_set_hif_suspend(dev, false);
-		if (err < 0) {
-			mutex_unlock(&dev->mt76.mutex);
-			return err;
-		}
-	}
-
-	clear_bit(MT76_STATE_SUSPEND, &phy->mt76->state);
-	ieee80211_iterate_active_interfaces(hw,
-					    IEEE80211_IFACE_ITER_RESUME_ALL,
-					    mt7615_mcu_set_suspend_iter, phy);
-
-	ieee80211_queue_delayed_work(hw, &phy->mac_work,
-				     MT7615_WATCHDOG_TIME);
-	mt76_clear(dev, MT_WF_RFCR(ext_phy), MT_WF_RFCR_DROP_OTHER_BEACON);
-
-	mutex_unlock(&dev->mt76.mutex);
-
-	return 0;
-}
-
-=======
->>>>>>> 84569f32
 static void mt7615_set_wakeup(struct ieee80211_hw *hw, bool enabled)
 {
 	struct mt7615_dev *dev = mt7615_hw_dev(hw);
