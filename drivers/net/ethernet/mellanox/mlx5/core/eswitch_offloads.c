/*
 * Copyright (c) 2016, Mellanox Technologies. All rights reserved.
 *
 * This software is available to you under a choice of one of two
 * licenses.  You may choose to be licensed under the terms of the GNU
 * General Public License (GPL) Version 2, available from the file
 * COPYING in the main directory of this source tree, or the
 * OpenIB.org BSD license below:
 *
 *     Redistribution and use in source and binary forms, with or
 *     without modification, are permitted provided that the following
 *     conditions are met:
 *
 *      - Redistributions of source code must retain the above
 *        copyright notice, this list of conditions and the following
 *        disclaimer.
 *
 *      - Redistributions in binary form must reproduce the above
 *        copyright notice, this list of conditions and the following
 *        disclaimer in the documentation and/or other materials
 *        provided with the distribution.
 *
 * THE SOFTWARE IS PROVIDED "AS IS", WITHOUT WARRANTY OF ANY KIND,
 * EXPRESS OR IMPLIED, INCLUDING BUT NOT LIMITED TO THE WARRANTIES OF
 * MERCHANTABILITY, FITNESS FOR A PARTICULAR PURPOSE AND
 * NONINFRINGEMENT. IN NO EVENT SHALL THE AUTHORS OR COPYRIGHT HOLDERS
 * BE LIABLE FOR ANY CLAIM, DAMAGES OR OTHER LIABILITY, WHETHER IN AN
 * ACTION OF CONTRACT, TORT OR OTHERWISE, ARISING FROM, OUT OF OR IN
 * CONNECTION WITH THE SOFTWARE OR THE USE OR OTHER DEALINGS IN THE
 * SOFTWARE.
 */

#include <linux/etherdevice.h>
#include <linux/mlx5/driver.h>
#include <linux/mlx5/mlx5_ifc.h>
#include <linux/mlx5/vport.h>
#include <linux/mlx5/fs.h>
#include "mlx5_core.h"
#include "eswitch.h"
<<<<<<< HEAD
#include "eswitch_offloads_chains.h"
=======
#include "esw/chains.h"
>>>>>>> 04d5ce62
#include "rdma.h"
#include "en.h"
#include "fs_core.h"
#include "lib/devcom.h"
#include "lib/eq.h"

/* There are two match-all miss flows, one for unicast dst mac and
 * one for multicast.
 */
#define MLX5_ESW_MISS_FLOWS (2)
#define UPLINK_REP_INDEX 0
<<<<<<< HEAD
=======

/* Per vport tables */

#define MLX5_ESW_VPORT_TABLE_SIZE 128
>>>>>>> 04d5ce62

/* This struct is used as a key to the hash table and we need it to be packed
 * so hash result is consistent
 */
struct mlx5_vport_key {
	u32 chain;
	u16 prio;
	u16 vport;
	u16 vhca_id;
} __packed;

struct mlx5_vport_table {
	struct hlist_node hlist;
	struct mlx5_flow_table *fdb;
	u32 num_rules;
	struct mlx5_vport_key key;
};

#define MLX5_ESW_VPORT_TBL_NUM_GROUPS  4

static struct mlx5_flow_table *
esw_vport_tbl_create(struct mlx5_eswitch *esw, struct mlx5_flow_namespace *ns)
{
	struct mlx5_flow_table_attr ft_attr = {};
	struct mlx5_flow_table *fdb;

	ft_attr.autogroup.max_num_groups = MLX5_ESW_VPORT_TBL_NUM_GROUPS;
	ft_attr.max_fte = MLX5_ESW_VPORT_TABLE_SIZE;
	ft_attr.prio = FDB_PER_VPORT;
	fdb = mlx5_create_auto_grouped_flow_table(ns, &ft_attr);
	if (IS_ERR(fdb)) {
		esw_warn(esw->dev, "Failed to create per vport FDB Table err %ld\n",
			 PTR_ERR(fdb));
	}

	return fdb;
}

static u32 flow_attr_to_vport_key(struct mlx5_eswitch *esw,
				  struct mlx5_esw_flow_attr *attr,
				  struct mlx5_vport_key *key)
{
	key->vport = attr->in_rep->vport;
	key->chain = attr->chain;
	key->prio = attr->prio;
	key->vhca_id = MLX5_CAP_GEN(esw->dev, vhca_id);
	return jhash(key, sizeof(*key), 0);
}

/* caller must hold vports.lock */
static struct mlx5_vport_table *
esw_vport_tbl_lookup(struct mlx5_eswitch *esw, struct mlx5_vport_key *skey, u32 key)
{
	struct mlx5_vport_table *e;

	hash_for_each_possible(esw->fdb_table.offloads.vports.table, e, hlist, key)
		if (!memcmp(&e->key, skey, sizeof(*skey)))
			return e;

	return NULL;
}

<<<<<<< HEAD
=======
static void
esw_vport_tbl_put(struct mlx5_eswitch *esw, struct mlx5_esw_flow_attr *attr)
{
	struct mlx5_vport_table *e;
	struct mlx5_vport_key key;
	u32 hkey;

	mutex_lock(&esw->fdb_table.offloads.vports.lock);
	hkey = flow_attr_to_vport_key(esw, attr, &key);
	e = esw_vport_tbl_lookup(esw, &key, hkey);
	if (!e || --e->num_rules)
		goto out;

	hash_del(&e->hlist);
	mlx5_destroy_flow_table(e->fdb);
	kfree(e);
out:
	mutex_unlock(&esw->fdb_table.offloads.vports.lock);
}

static struct mlx5_flow_table *
esw_vport_tbl_get(struct mlx5_eswitch *esw, struct mlx5_esw_flow_attr *attr)
{
	struct mlx5_core_dev *dev = esw->dev;
	struct mlx5_flow_namespace *ns;
	struct mlx5_flow_table *fdb;
	struct mlx5_vport_table *e;
	struct mlx5_vport_key skey;
	u32 hkey;

	mutex_lock(&esw->fdb_table.offloads.vports.lock);
	hkey = flow_attr_to_vport_key(esw, attr, &skey);
	e = esw_vport_tbl_lookup(esw, &skey, hkey);
	if (e) {
		e->num_rules++;
		goto out;
	}

	e = kzalloc(sizeof(*e), GFP_KERNEL);
	if (!e) {
		fdb = ERR_PTR(-ENOMEM);
		goto err_alloc;
	}

	ns = mlx5_get_flow_namespace(dev, MLX5_FLOW_NAMESPACE_FDB);
	if (!ns) {
		esw_warn(dev, "Failed to get FDB namespace\n");
		fdb = ERR_PTR(-ENOENT);
		goto err_ns;
	}

	fdb = esw_vport_tbl_create(esw, ns);
	if (IS_ERR(fdb))
		goto err_ns;

	e->fdb = fdb;
	e->num_rules = 1;
	e->key = skey;
	hash_add(esw->fdb_table.offloads.vports.table, &e->hlist, hkey);
out:
	mutex_unlock(&esw->fdb_table.offloads.vports.lock);
	return e->fdb;

err_ns:
	kfree(e);
err_alloc:
	mutex_unlock(&esw->fdb_table.offloads.vports.lock);
	return fdb;
}

int mlx5_esw_vport_tbl_get(struct mlx5_eswitch *esw)
{
	struct mlx5_esw_flow_attr attr = {};
	struct mlx5_eswitch_rep rep = {};
	struct mlx5_flow_table *fdb;
	struct mlx5_vport *vport;
	int i;

	attr.prio = 1;
	attr.in_rep = &rep;
	mlx5_esw_for_all_vports(esw, i, vport) {
		attr.in_rep->vport = vport->vport;
		fdb = esw_vport_tbl_get(esw, &attr);
		if (IS_ERR(fdb))
			goto out;
	}
	return 0;

out:
	mlx5_esw_vport_tbl_put(esw);
	return PTR_ERR(fdb);
}

void mlx5_esw_vport_tbl_put(struct mlx5_eswitch *esw)
{
	struct mlx5_esw_flow_attr attr = {};
	struct mlx5_eswitch_rep rep = {};
	struct mlx5_vport *vport;
	int i;

	attr.prio = 1;
	attr.in_rep = &rep;
	mlx5_esw_for_all_vports(esw, i, vport) {
		attr.in_rep->vport = vport->vport;
		esw_vport_tbl_put(esw, &attr);
	}
}

/* End: Per vport tables */

static struct mlx5_eswitch_rep *mlx5_eswitch_get_rep(struct mlx5_eswitch *esw,
						     u16 vport_num)
{
	int idx = mlx5_eswitch_vport_num_to_index(esw, vport_num);

	WARN_ON(idx > esw->total_vports - 1);
	return &esw->offloads.vport_reps[idx];
}

>>>>>>> 04d5ce62
static bool
esw_check_ingress_prio_tag_enabled(const struct mlx5_eswitch *esw,
				   const struct mlx5_vport *vport)
{
	return (MLX5_CAP_GEN(esw->dev, prio_tag_required) &&
		mlx5_eswitch_is_vf_vport(esw, vport->vport));
}

static void
mlx5_eswitch_set_rule_source_port(struct mlx5_eswitch *esw,
				  struct mlx5_flow_spec *spec,
				  struct mlx5_esw_flow_attr *attr)
{
	void *misc2;
	void *misc;

	/* Use metadata matching because vport is not represented by single
	 * VHCA in dual-port RoCE mode, and matching on source vport may fail.
	 */
	if (mlx5_eswitch_vport_match_metadata_enabled(esw)) {
		misc2 = MLX5_ADDR_OF(fte_match_param, spec->match_value, misc_parameters_2);
		MLX5_SET(fte_match_set_misc2, misc2, metadata_reg_c_0,
			 mlx5_eswitch_get_vport_metadata_for_match(attr->in_mdev->priv.eswitch,
								   attr->in_rep->vport));

		misc2 = MLX5_ADDR_OF(fte_match_param, spec->match_criteria, misc_parameters_2);
		MLX5_SET(fte_match_set_misc2, misc2, metadata_reg_c_0,
			 mlx5_eswitch_get_vport_metadata_mask());

		spec->match_criteria_enable |= MLX5_MATCH_MISC_PARAMETERS_2;
		misc = MLX5_ADDR_OF(fte_match_param, spec->match_criteria, misc_parameters);
		if (memchr_inv(misc, 0, MLX5_ST_SZ_BYTES(fte_match_set_misc)))
			spec->match_criteria_enable |= MLX5_MATCH_MISC_PARAMETERS;
	} else {
		misc = MLX5_ADDR_OF(fte_match_param, spec->match_value, misc_parameters);
		MLX5_SET(fte_match_set_misc, misc, source_port, attr->in_rep->vport);

		if (MLX5_CAP_ESW(esw->dev, merged_eswitch))
			MLX5_SET(fte_match_set_misc, misc,
				 source_eswitch_owner_vhca_id,
				 MLX5_CAP_GEN(attr->in_mdev, vhca_id));

		misc = MLX5_ADDR_OF(fte_match_param, spec->match_criteria, misc_parameters);
		MLX5_SET_TO_ONES(fte_match_set_misc, misc, source_port);
		if (MLX5_CAP_ESW(esw->dev, merged_eswitch))
			MLX5_SET_TO_ONES(fte_match_set_misc, misc,
					 source_eswitch_owner_vhca_id);

		spec->match_criteria_enable |= MLX5_MATCH_MISC_PARAMETERS;
	}

	if (MLX5_CAP_ESW_FLOWTABLE(esw->dev, flow_source) &&
	    attr->in_rep->vport == MLX5_VPORT_UPLINK)
		spec->flow_context.flow_source = MLX5_FLOW_CONTEXT_FLOW_SOURCE_UPLINK;
}

struct mlx5_flow_handle *
mlx5_eswitch_add_offloaded_rule(struct mlx5_eswitch *esw,
				struct mlx5_flow_spec *spec,
				struct mlx5_esw_flow_attr *attr)
{
	struct mlx5_flow_destination dest[MLX5_MAX_FLOW_FWD_VPORTS + 1] = {};
	struct mlx5_flow_act flow_act = { .flags = FLOW_ACT_NO_APPEND, };
	bool split = !!(attr->split_count);
	struct mlx5_flow_handle *rule;
	struct mlx5_flow_table *fdb;
	int j, i = 0;

	if (esw->mode != MLX5_ESWITCH_OFFLOADS)
		return ERR_PTR(-EOPNOTSUPP);

	flow_act.action = attr->action;
	/* if per flow vlan pop/push is emulated, don't set that into the firmware */
	if (!mlx5_eswitch_vlan_actions_supported(esw->dev, 1))
		flow_act.action &= ~(MLX5_FLOW_CONTEXT_ACTION_VLAN_PUSH |
				     MLX5_FLOW_CONTEXT_ACTION_VLAN_POP);
	else if (flow_act.action & MLX5_FLOW_CONTEXT_ACTION_VLAN_PUSH) {
		flow_act.vlan[0].ethtype = ntohs(attr->vlan_proto[0]);
		flow_act.vlan[0].vid = attr->vlan_vid[0];
		flow_act.vlan[0].prio = attr->vlan_prio[0];
		if (flow_act.action & MLX5_FLOW_CONTEXT_ACTION_VLAN_PUSH_2) {
			flow_act.vlan[1].ethtype = ntohs(attr->vlan_proto[1]);
			flow_act.vlan[1].vid = attr->vlan_vid[1];
			flow_act.vlan[1].prio = attr->vlan_prio[1];
		}
	}

	if (flow_act.action & MLX5_FLOW_CONTEXT_ACTION_FWD_DEST) {
		struct mlx5_flow_table *ft;

<<<<<<< HEAD
		if (attr->flags & MLX5_ESW_ATTR_FLAG_SLOW_PATH) {
=======
		if (attr->dest_ft) {
			flow_act.flags |= FLOW_ACT_IGNORE_FLOW_LEVEL;
			dest[i].type = MLX5_FLOW_DESTINATION_TYPE_FLOW_TABLE;
			dest[i].ft = attr->dest_ft;
			i++;
		} else if (attr->flags & MLX5_ESW_ATTR_FLAG_SLOW_PATH) {
>>>>>>> 04d5ce62
			flow_act.flags |= FLOW_ACT_IGNORE_FLOW_LEVEL;
			dest[i].type = MLX5_FLOW_DESTINATION_TYPE_FLOW_TABLE;
			dest[i].ft = mlx5_esw_chains_get_tc_end_ft(esw);
			i++;
		} else if (attr->dest_chain) {
			flow_act.flags |= FLOW_ACT_IGNORE_FLOW_LEVEL;
			ft = mlx5_esw_chains_get_table(esw, attr->dest_chain,
						       1, 0);
			if (IS_ERR(ft)) {
				rule = ERR_CAST(ft);
				goto err_create_goto_table;
			}

			dest[i].type = MLX5_FLOW_DESTINATION_TYPE_FLOW_TABLE;
			dest[i].ft = ft;
			i++;
		} else {
			for (j = attr->split_count; j < attr->out_count; j++) {
				dest[i].type = MLX5_FLOW_DESTINATION_TYPE_VPORT;
				dest[i].vport.num = attr->dests[j].rep->vport;
				dest[i].vport.vhca_id =
					MLX5_CAP_GEN(attr->dests[j].mdev, vhca_id);
				if (MLX5_CAP_ESW(esw->dev, merged_eswitch))
					dest[i].vport.flags |=
						MLX5_FLOW_DEST_VPORT_VHCA_ID;
				if (attr->dests[j].flags & MLX5_ESW_DEST_ENCAP) {
					flow_act.action |= MLX5_FLOW_CONTEXT_ACTION_PACKET_REFORMAT;
					flow_act.pkt_reformat = attr->dests[j].pkt_reformat;
					dest[i].vport.flags |= MLX5_FLOW_DEST_VPORT_REFORMAT_ID;
					dest[i].vport.pkt_reformat =
						attr->dests[j].pkt_reformat;
				}
				i++;
			}
		}
	}
	if (flow_act.action & MLX5_FLOW_CONTEXT_ACTION_COUNT) {
		dest[i].type = MLX5_FLOW_DESTINATION_TYPE_COUNTER;
		dest[i].counter_id = mlx5_fc_id(attr->counter);
		i++;
	}

	if (attr->outer_match_level != MLX5_MATCH_NONE)
		spec->match_criteria_enable |= MLX5_MATCH_OUTER_HEADERS;
	if (attr->inner_match_level != MLX5_MATCH_NONE)
		spec->match_criteria_enable |= MLX5_MATCH_INNER_HEADERS;

	if (flow_act.action & MLX5_FLOW_CONTEXT_ACTION_MOD_HDR)
		flow_act.modify_hdr = attr->modify_hdr;

<<<<<<< HEAD
	fdb = mlx5_esw_chains_get_table(esw, attr->chain, attr->prio,
					!!split);
=======
	if (split) {
		fdb = esw_vport_tbl_get(esw, attr);
	} else {
		if (attr->chain || attr->prio)
			fdb = mlx5_esw_chains_get_table(esw, attr->chain,
							attr->prio, 0);
		else
			fdb = attr->fdb;

		if (!(attr->flags & MLX5_ESW_ATTR_FLAG_NO_IN_PORT))
			mlx5_eswitch_set_rule_source_port(esw, spec, attr);
	}
>>>>>>> 04d5ce62
	if (IS_ERR(fdb)) {
		rule = ERR_CAST(fdb);
		goto err_esw_get;
	}

	if (mlx5_eswitch_termtbl_required(esw, attr, &flow_act, spec))
		rule = mlx5_eswitch_add_termtbl_rule(esw, fdb, spec, attr,
						     &flow_act, dest, i);
	else
		rule = mlx5_add_flow_rules(fdb, spec, &flow_act, dest, i);
	if (IS_ERR(rule))
		goto err_add_rule;
	else
		atomic64_inc(&esw->offloads.num_flows);

	return rule;

err_add_rule:
<<<<<<< HEAD
	mlx5_esw_chains_put_table(esw, attr->chain, attr->prio, !!split);
=======
	if (split)
		esw_vport_tbl_put(esw, attr);
	else if (attr->chain || attr->prio)
		mlx5_esw_chains_put_table(esw, attr->chain, attr->prio, 0);
>>>>>>> 04d5ce62
err_esw_get:
	if (!(attr->flags & MLX5_ESW_ATTR_FLAG_SLOW_PATH) && attr->dest_chain)
		mlx5_esw_chains_put_table(esw, attr->dest_chain, 1, 0);
err_create_goto_table:
	return rule;
}

struct mlx5_flow_handle *
mlx5_eswitch_add_fwd_rule(struct mlx5_eswitch *esw,
			  struct mlx5_flow_spec *spec,
			  struct mlx5_esw_flow_attr *attr)
{
	struct mlx5_flow_destination dest[MLX5_MAX_FLOW_FWD_VPORTS + 1] = {};
	struct mlx5_flow_act flow_act = { .flags = FLOW_ACT_NO_APPEND, };
	struct mlx5_flow_table *fast_fdb;
	struct mlx5_flow_table *fwd_fdb;
	struct mlx5_flow_handle *rule;
	int i;

	fast_fdb = mlx5_esw_chains_get_table(esw, attr->chain, attr->prio, 0);
	if (IS_ERR(fast_fdb)) {
		rule = ERR_CAST(fast_fdb);
		goto err_get_fast;
	}

<<<<<<< HEAD
	fwd_fdb = mlx5_esw_chains_get_table(esw, attr->chain, attr->prio, 1);
=======
	fwd_fdb = esw_vport_tbl_get(esw, attr);
>>>>>>> 04d5ce62
	if (IS_ERR(fwd_fdb)) {
		rule = ERR_CAST(fwd_fdb);
		goto err_get_fwd;
	}

	flow_act.action = MLX5_FLOW_CONTEXT_ACTION_FWD_DEST;
	for (i = 0; i < attr->split_count; i++) {
		dest[i].type = MLX5_FLOW_DESTINATION_TYPE_VPORT;
		dest[i].vport.num = attr->dests[i].rep->vport;
		dest[i].vport.vhca_id =
			MLX5_CAP_GEN(attr->dests[i].mdev, vhca_id);
		if (MLX5_CAP_ESW(esw->dev, merged_eswitch))
			dest[i].vport.flags |= MLX5_FLOW_DEST_VPORT_VHCA_ID;
		if (attr->dests[i].flags & MLX5_ESW_DEST_ENCAP) {
			dest[i].vport.flags |= MLX5_FLOW_DEST_VPORT_REFORMAT_ID;
			dest[i].vport.pkt_reformat = attr->dests[i].pkt_reformat;
		}
	}
	dest[i].type = MLX5_FLOW_DESTINATION_TYPE_FLOW_TABLE;
	dest[i].ft = fwd_fdb,
	i++;

	mlx5_eswitch_set_rule_source_port(esw, spec, attr);

	if (attr->outer_match_level != MLX5_MATCH_NONE)
		spec->match_criteria_enable |= MLX5_MATCH_OUTER_HEADERS;

	flow_act.flags |= FLOW_ACT_IGNORE_FLOW_LEVEL;
	rule = mlx5_add_flow_rules(fast_fdb, spec, &flow_act, dest, i);

	if (IS_ERR(rule))
		goto add_err;

	atomic64_inc(&esw->offloads.num_flows);

	return rule;
add_err:
<<<<<<< HEAD
	mlx5_esw_chains_put_table(esw, attr->chain, attr->prio, 1);
=======
	esw_vport_tbl_put(esw, attr);
>>>>>>> 04d5ce62
err_get_fwd:
	mlx5_esw_chains_put_table(esw, attr->chain, attr->prio, 0);
err_get_fast:
	return rule;
}

static void
__mlx5_eswitch_del_rule(struct mlx5_eswitch *esw,
			struct mlx5_flow_handle *rule,
			struct mlx5_esw_flow_attr *attr,
			bool fwd_rule)
{
	bool split = (attr->split_count > 0);
	int i;

	mlx5_del_flow_rules(rule);

	if (!(attr->flags & MLX5_ESW_ATTR_FLAG_SLOW_PATH)) {
		/* unref the term table */
		for (i = 0; i < MLX5_MAX_FLOW_FWD_VPORTS; i++) {
			if (attr->dests[i].termtbl)
				mlx5_eswitch_termtbl_put(esw, attr->dests[i].termtbl);
		}
	}

	atomic64_dec(&esw->offloads.num_flows);

	if (fwd_rule)  {
<<<<<<< HEAD
		mlx5_esw_chains_put_table(esw, attr->chain, attr->prio, 1);
		mlx5_esw_chains_put_table(esw, attr->chain, attr->prio, 0);
	} else {
		mlx5_esw_chains_put_table(esw, attr->chain, attr->prio,
					  !!split);
=======
		esw_vport_tbl_put(esw, attr);
		mlx5_esw_chains_put_table(esw, attr->chain, attr->prio, 0);
	} else {
		if (split)
			esw_vport_tbl_put(esw, attr);
		else if (attr->chain || attr->prio)
			mlx5_esw_chains_put_table(esw, attr->chain, attr->prio,
						  0);
>>>>>>> 04d5ce62
		if (attr->dest_chain)
			mlx5_esw_chains_put_table(esw, attr->dest_chain, 1, 0);
	}
}

void
mlx5_eswitch_del_offloaded_rule(struct mlx5_eswitch *esw,
				struct mlx5_flow_handle *rule,
				struct mlx5_esw_flow_attr *attr)
{
	__mlx5_eswitch_del_rule(esw, rule, attr, false);
}

void
mlx5_eswitch_del_fwd_rule(struct mlx5_eswitch *esw,
			  struct mlx5_flow_handle *rule,
			  struct mlx5_esw_flow_attr *attr)
{
	__mlx5_eswitch_del_rule(esw, rule, attr, true);
}

static int esw_set_global_vlan_pop(struct mlx5_eswitch *esw, u8 val)
{
	struct mlx5_eswitch_rep *rep;
	int i, err = 0;

	esw_debug(esw->dev, "%s applying global %s policy\n", __func__, val ? "pop" : "none");
	mlx5_esw_for_each_host_func_rep(esw, i, rep, esw->esw_funcs.num_vfs) {
		if (atomic_read(&rep->rep_data[REP_ETH].state) != REP_LOADED)
			continue;

		err = __mlx5_eswitch_set_vport_vlan(esw, rep->vport, 0, 0, val);
		if (err)
			goto out;
	}

out:
	return err;
}

static struct mlx5_eswitch_rep *
esw_vlan_action_get_vport(struct mlx5_esw_flow_attr *attr, bool push, bool pop)
{
	struct mlx5_eswitch_rep *in_rep, *out_rep, *vport = NULL;

	in_rep  = attr->in_rep;
	out_rep = attr->dests[0].rep;

	if (push)
		vport = in_rep;
	else if (pop)
		vport = out_rep;
	else
		vport = in_rep;

	return vport;
}

static int esw_add_vlan_action_check(struct mlx5_esw_flow_attr *attr,
				     bool push, bool pop, bool fwd)
{
	struct mlx5_eswitch_rep *in_rep, *out_rep;

	if ((push || pop) && !fwd)
		goto out_notsupp;

	in_rep  = attr->in_rep;
	out_rep = attr->dests[0].rep;

	if (push && in_rep->vport == MLX5_VPORT_UPLINK)
		goto out_notsupp;

	if (pop && out_rep->vport == MLX5_VPORT_UPLINK)
		goto out_notsupp;

	/* vport has vlan push configured, can't offload VF --> wire rules w.o it */
	if (!push && !pop && fwd)
		if (in_rep->vlan && out_rep->vport == MLX5_VPORT_UPLINK)
			goto out_notsupp;

	/* protects against (1) setting rules with different vlans to push and
	 * (2) setting rules w.o vlans (attr->vlan = 0) && w. vlans to push (!= 0)
	 */
	if (push && in_rep->vlan_refcount && (in_rep->vlan != attr->vlan_vid[0]))
		goto out_notsupp;

	return 0;

out_notsupp:
	return -EOPNOTSUPP;
}

int mlx5_eswitch_add_vlan_action(struct mlx5_eswitch *esw,
				 struct mlx5_esw_flow_attr *attr)
{
	struct offloads_fdb *offloads = &esw->fdb_table.offloads;
	struct mlx5_eswitch_rep *vport = NULL;
	bool push, pop, fwd;
	int err = 0;

	/* nop if we're on the vlan push/pop non emulation mode */
	if (mlx5_eswitch_vlan_actions_supported(esw->dev, 1))
		return 0;

	push = !!(attr->action & MLX5_FLOW_CONTEXT_ACTION_VLAN_PUSH);
	pop  = !!(attr->action & MLX5_FLOW_CONTEXT_ACTION_VLAN_POP);
	fwd  = !!((attr->action & MLX5_FLOW_CONTEXT_ACTION_FWD_DEST) &&
		   !attr->dest_chain);

	mutex_lock(&esw->state_lock);

	err = esw_add_vlan_action_check(attr, push, pop, fwd);
	if (err)
		goto unlock;

	attr->flags &= ~MLX5_ESW_ATTR_FLAG_VLAN_HANDLED;

	vport = esw_vlan_action_get_vport(attr, push, pop);

	if (!push && !pop && fwd) {
		/* tracks VF --> wire rules without vlan push action */
		if (attr->dests[0].rep->vport == MLX5_VPORT_UPLINK) {
			vport->vlan_refcount++;
			attr->flags |= MLX5_ESW_ATTR_FLAG_VLAN_HANDLED;
		}

		goto unlock;
	}

	if (!push && !pop)
		goto unlock;

	if (!(offloads->vlan_push_pop_refcount)) {
		/* it's the 1st vlan rule, apply global vlan pop policy */
		err = esw_set_global_vlan_pop(esw, SET_VLAN_STRIP);
		if (err)
			goto out;
	}
	offloads->vlan_push_pop_refcount++;

	if (push) {
		if (vport->vlan_refcount)
			goto skip_set_push;

		err = __mlx5_eswitch_set_vport_vlan(esw, vport->vport, attr->vlan_vid[0], 0,
						    SET_VLAN_INSERT | SET_VLAN_STRIP);
		if (err)
			goto out;
		vport->vlan = attr->vlan_vid[0];
skip_set_push:
		vport->vlan_refcount++;
	}
out:
	if (!err)
		attr->flags |= MLX5_ESW_ATTR_FLAG_VLAN_HANDLED;
unlock:
	mutex_unlock(&esw->state_lock);
	return err;
}

int mlx5_eswitch_del_vlan_action(struct mlx5_eswitch *esw,
				 struct mlx5_esw_flow_attr *attr)
{
	struct offloads_fdb *offloads = &esw->fdb_table.offloads;
	struct mlx5_eswitch_rep *vport = NULL;
	bool push, pop, fwd;
	int err = 0;

	/* nop if we're on the vlan push/pop non emulation mode */
	if (mlx5_eswitch_vlan_actions_supported(esw->dev, 1))
		return 0;

	if (!(attr->flags & MLX5_ESW_ATTR_FLAG_VLAN_HANDLED))
		return 0;

	push = !!(attr->action & MLX5_FLOW_CONTEXT_ACTION_VLAN_PUSH);
	pop  = !!(attr->action & MLX5_FLOW_CONTEXT_ACTION_VLAN_POP);
	fwd  = !!(attr->action & MLX5_FLOW_CONTEXT_ACTION_FWD_DEST);

	mutex_lock(&esw->state_lock);

	vport = esw_vlan_action_get_vport(attr, push, pop);

	if (!push && !pop && fwd) {
		/* tracks VF --> wire rules without vlan push action */
		if (attr->dests[0].rep->vport == MLX5_VPORT_UPLINK)
			vport->vlan_refcount--;

		goto out;
	}

	if (push) {
		vport->vlan_refcount--;
		if (vport->vlan_refcount)
			goto skip_unset_push;

		vport->vlan = 0;
		err = __mlx5_eswitch_set_vport_vlan(esw, vport->vport,
						    0, 0, SET_VLAN_STRIP);
		if (err)
			goto out;
	}

skip_unset_push:
	offloads->vlan_push_pop_refcount--;
	if (offloads->vlan_push_pop_refcount)
		goto out;

	/* no more vlan rules, stop global vlan pop policy */
	err = esw_set_global_vlan_pop(esw, 0);

out:
	mutex_unlock(&esw->state_lock);
	return err;
}

struct mlx5_flow_handle *
mlx5_eswitch_add_send_to_vport_rule(struct mlx5_eswitch *esw, u16 vport,
				    u32 sqn)
{
	struct mlx5_flow_act flow_act = {0};
	struct mlx5_flow_destination dest = {};
	struct mlx5_flow_handle *flow_rule;
	struct mlx5_flow_spec *spec;
	void *misc;

	spec = kvzalloc(sizeof(*spec), GFP_KERNEL);
	if (!spec) {
		flow_rule = ERR_PTR(-ENOMEM);
		goto out;
	}

	misc = MLX5_ADDR_OF(fte_match_param, spec->match_value, misc_parameters);
	MLX5_SET(fte_match_set_misc, misc, source_sqn, sqn);
	/* source vport is the esw manager */
	MLX5_SET(fte_match_set_misc, misc, source_port, esw->manager_vport);

	misc = MLX5_ADDR_OF(fte_match_param, spec->match_criteria, misc_parameters);
	MLX5_SET_TO_ONES(fte_match_set_misc, misc, source_sqn);
	MLX5_SET_TO_ONES(fte_match_set_misc, misc, source_port);

	spec->match_criteria_enable = MLX5_MATCH_MISC_PARAMETERS;
	dest.type = MLX5_FLOW_DESTINATION_TYPE_VPORT;
	dest.vport.num = vport;
	flow_act.action = MLX5_FLOW_CONTEXT_ACTION_FWD_DEST;

	flow_rule = mlx5_add_flow_rules(esw->fdb_table.offloads.slow_fdb,
					spec, &flow_act, &dest, 1);
	if (IS_ERR(flow_rule))
		esw_warn(esw->dev, "FDB: Failed to add send to vport rule err %ld\n", PTR_ERR(flow_rule));
out:
	kvfree(spec);
	return flow_rule;
}
EXPORT_SYMBOL(mlx5_eswitch_add_send_to_vport_rule);

void mlx5_eswitch_del_send_to_vport_rule(struct mlx5_flow_handle *rule)
{
	mlx5_del_flow_rules(rule);
}

static bool mlx5_eswitch_reg_c1_loopback_supported(struct mlx5_eswitch *esw)
{
	return MLX5_CAP_ESW_FLOWTABLE(esw->dev, fdb_to_vport_reg_c_id) &
	       MLX5_FDB_TO_VPORT_REG_C_1;
}

static int esw_set_passing_vport_metadata(struct mlx5_eswitch *esw, bool enable)
{
	u32 out[MLX5_ST_SZ_DW(query_esw_vport_context_out)] = {};
	u32 in[MLX5_ST_SZ_DW(modify_esw_vport_context_in)] = {};
	u8 curr, wanted;
	int err;

	if (!mlx5_eswitch_reg_c1_loopback_supported(esw) &&
	    !mlx5_eswitch_vport_match_metadata_enabled(esw))
		return 0;

	err = mlx5_eswitch_query_esw_vport_context(esw->dev, 0, false,
						   out, sizeof(out));
	if (err)
		return err;

	curr = MLX5_GET(query_esw_vport_context_out, out,
			esw_vport_context.fdb_to_vport_reg_c_id);
	wanted = MLX5_FDB_TO_VPORT_REG_C_0;
	if (mlx5_eswitch_reg_c1_loopback_supported(esw))
		wanted |= MLX5_FDB_TO_VPORT_REG_C_1;

	if (enable)
		curr |= wanted;
	else
		curr &= ~wanted;

	MLX5_SET(modify_esw_vport_context_in, in,
		 esw_vport_context.fdb_to_vport_reg_c_id, curr);

	MLX5_SET(modify_esw_vport_context_in, in,
		 field_select.fdb_to_vport_reg_c_id, 1);

	err = mlx5_eswitch_modify_esw_vport_context(esw->dev, 0, false, in,
						    sizeof(in));
	if (!err) {
		if (enable && (curr & MLX5_FDB_TO_VPORT_REG_C_1))
			esw->flags |= MLX5_ESWITCH_REG_C1_LOOPBACK_ENABLED;
		else
			esw->flags &= ~MLX5_ESWITCH_REG_C1_LOOPBACK_ENABLED;
	}

	return err;
}

static void peer_miss_rules_setup(struct mlx5_eswitch *esw,
				  struct mlx5_core_dev *peer_dev,
				  struct mlx5_flow_spec *spec,
				  struct mlx5_flow_destination *dest)
{
	void *misc;

	if (mlx5_eswitch_vport_match_metadata_enabled(esw)) {
		misc = MLX5_ADDR_OF(fte_match_param, spec->match_criteria,
				    misc_parameters_2);
		MLX5_SET(fte_match_set_misc2, misc, metadata_reg_c_0,
			 mlx5_eswitch_get_vport_metadata_mask());

		spec->match_criteria_enable = MLX5_MATCH_MISC_PARAMETERS_2;
	} else {
		misc = MLX5_ADDR_OF(fte_match_param, spec->match_value,
				    misc_parameters);

		MLX5_SET(fte_match_set_misc, misc, source_eswitch_owner_vhca_id,
			 MLX5_CAP_GEN(peer_dev, vhca_id));

		spec->match_criteria_enable = MLX5_MATCH_MISC_PARAMETERS;

		misc = MLX5_ADDR_OF(fte_match_param, spec->match_criteria,
				    misc_parameters);
		MLX5_SET_TO_ONES(fte_match_set_misc, misc, source_port);
		MLX5_SET_TO_ONES(fte_match_set_misc, misc,
				 source_eswitch_owner_vhca_id);
	}

	dest->type = MLX5_FLOW_DESTINATION_TYPE_VPORT;
	dest->vport.num = peer_dev->priv.eswitch->manager_vport;
	dest->vport.vhca_id = MLX5_CAP_GEN(peer_dev, vhca_id);
	dest->vport.flags |= MLX5_FLOW_DEST_VPORT_VHCA_ID;
}

static void esw_set_peer_miss_rule_source_port(struct mlx5_eswitch *esw,
					       struct mlx5_eswitch *peer_esw,
					       struct mlx5_flow_spec *spec,
					       u16 vport)
{
	void *misc;

	if (mlx5_eswitch_vport_match_metadata_enabled(esw)) {
		misc = MLX5_ADDR_OF(fte_match_param, spec->match_value,
				    misc_parameters_2);
		MLX5_SET(fte_match_set_misc2, misc, metadata_reg_c_0,
			 mlx5_eswitch_get_vport_metadata_for_match(peer_esw,
								   vport));
	} else {
		misc = MLX5_ADDR_OF(fte_match_param, spec->match_value,
				    misc_parameters);
		MLX5_SET(fte_match_set_misc, misc, source_port, vport);
	}
}

static int esw_add_fdb_peer_miss_rules(struct mlx5_eswitch *esw,
				       struct mlx5_core_dev *peer_dev)
{
	struct mlx5_flow_destination dest = {};
	struct mlx5_flow_act flow_act = {0};
	struct mlx5_flow_handle **flows;
	struct mlx5_flow_handle *flow;
	struct mlx5_flow_spec *spec;
	/* total vports is the same for both e-switches */
	int nvports = esw->total_vports;
	void *misc;
	int err, i;

	spec = kvzalloc(sizeof(*spec), GFP_KERNEL);
	if (!spec)
		return -ENOMEM;

	peer_miss_rules_setup(esw, peer_dev, spec, &dest);

	flows = kvzalloc(nvports * sizeof(*flows), GFP_KERNEL);
	if (!flows) {
		err = -ENOMEM;
		goto alloc_flows_err;
	}

	flow_act.action = MLX5_FLOW_CONTEXT_ACTION_FWD_DEST;
	misc = MLX5_ADDR_OF(fte_match_param, spec->match_value,
			    misc_parameters);

	if (mlx5_core_is_ecpf_esw_manager(esw->dev)) {
		esw_set_peer_miss_rule_source_port(esw, peer_dev->priv.eswitch,
						   spec, MLX5_VPORT_PF);

		flow = mlx5_add_flow_rules(esw->fdb_table.offloads.slow_fdb,
					   spec, &flow_act, &dest, 1);
		if (IS_ERR(flow)) {
			err = PTR_ERR(flow);
			goto add_pf_flow_err;
		}
		flows[MLX5_VPORT_PF] = flow;
	}

	if (mlx5_ecpf_vport_exists(esw->dev)) {
		MLX5_SET(fte_match_set_misc, misc, source_port, MLX5_VPORT_ECPF);
		flow = mlx5_add_flow_rules(esw->fdb_table.offloads.slow_fdb,
					   spec, &flow_act, &dest, 1);
		if (IS_ERR(flow)) {
			err = PTR_ERR(flow);
			goto add_ecpf_flow_err;
		}
		flows[mlx5_eswitch_ecpf_idx(esw)] = flow;
	}

	mlx5_esw_for_each_vf_vport_num(esw, i, mlx5_core_max_vfs(esw->dev)) {
		esw_set_peer_miss_rule_source_port(esw,
						   peer_dev->priv.eswitch,
						   spec, i);

		flow = mlx5_add_flow_rules(esw->fdb_table.offloads.slow_fdb,
					   spec, &flow_act, &dest, 1);
		if (IS_ERR(flow)) {
			err = PTR_ERR(flow);
			goto add_vf_flow_err;
		}
		flows[i] = flow;
	}

	esw->fdb_table.offloads.peer_miss_rules = flows;

	kvfree(spec);
	return 0;

add_vf_flow_err:
	nvports = --i;
	mlx5_esw_for_each_vf_vport_num_reverse(esw, i, nvports)
		mlx5_del_flow_rules(flows[i]);

	if (mlx5_ecpf_vport_exists(esw->dev))
		mlx5_del_flow_rules(flows[mlx5_eswitch_ecpf_idx(esw)]);
add_ecpf_flow_err:
	if (mlx5_core_is_ecpf_esw_manager(esw->dev))
		mlx5_del_flow_rules(flows[MLX5_VPORT_PF]);
add_pf_flow_err:
	esw_warn(esw->dev, "FDB: Failed to add peer miss flow rule err %d\n", err);
	kvfree(flows);
alloc_flows_err:
	kvfree(spec);
	return err;
}

static void esw_del_fdb_peer_miss_rules(struct mlx5_eswitch *esw)
{
	struct mlx5_flow_handle **flows;
	int i;

	flows = esw->fdb_table.offloads.peer_miss_rules;

	mlx5_esw_for_each_vf_vport_num_reverse(esw, i,
					       mlx5_core_max_vfs(esw->dev))
		mlx5_del_flow_rules(flows[i]);

	if (mlx5_ecpf_vport_exists(esw->dev))
		mlx5_del_flow_rules(flows[mlx5_eswitch_ecpf_idx(esw)]);

	if (mlx5_core_is_ecpf_esw_manager(esw->dev))
		mlx5_del_flow_rules(flows[MLX5_VPORT_PF]);

	kvfree(flows);
}

static int esw_add_fdb_miss_rule(struct mlx5_eswitch *esw)
{
	struct mlx5_flow_act flow_act = {0};
	struct mlx5_flow_destination dest = {};
	struct mlx5_flow_handle *flow_rule = NULL;
	struct mlx5_flow_spec *spec;
	void *headers_c;
	void *headers_v;
	int err = 0;
	u8 *dmac_c;
	u8 *dmac_v;

	spec = kvzalloc(sizeof(*spec), GFP_KERNEL);
	if (!spec) {
		err = -ENOMEM;
		goto out;
	}

	spec->match_criteria_enable = MLX5_MATCH_OUTER_HEADERS;
	headers_c = MLX5_ADDR_OF(fte_match_param, spec->match_criteria,
				 outer_headers);
	dmac_c = MLX5_ADDR_OF(fte_match_param, headers_c,
			      outer_headers.dmac_47_16);
	dmac_c[0] = 0x01;

	dest.type = MLX5_FLOW_DESTINATION_TYPE_VPORT;
	dest.vport.num = esw->manager_vport;
	flow_act.action = MLX5_FLOW_CONTEXT_ACTION_FWD_DEST;

	flow_rule = mlx5_add_flow_rules(esw->fdb_table.offloads.slow_fdb,
					spec, &flow_act, &dest, 1);
	if (IS_ERR(flow_rule)) {
		err = PTR_ERR(flow_rule);
		esw_warn(esw->dev,  "FDB: Failed to add unicast miss flow rule err %d\n", err);
		goto out;
	}

	esw->fdb_table.offloads.miss_rule_uni = flow_rule;

	headers_v = MLX5_ADDR_OF(fte_match_param, spec->match_value,
				 outer_headers);
	dmac_v = MLX5_ADDR_OF(fte_match_param, headers_v,
			      outer_headers.dmac_47_16);
	dmac_v[0] = 0x01;
	flow_rule = mlx5_add_flow_rules(esw->fdb_table.offloads.slow_fdb,
					spec, &flow_act, &dest, 1);
	if (IS_ERR(flow_rule)) {
		err = PTR_ERR(flow_rule);
		esw_warn(esw->dev, "FDB: Failed to add multicast miss flow rule err %d\n", err);
		mlx5_del_flow_rules(esw->fdb_table.offloads.miss_rule_uni);
		goto out;
	}

	esw->fdb_table.offloads.miss_rule_multi = flow_rule;

out:
	kvfree(spec);
	return err;
}

<<<<<<< HEAD
=======
struct mlx5_flow_handle *
esw_add_restore_rule(struct mlx5_eswitch *esw, u32 tag)
{
	struct mlx5_flow_act flow_act = { .flags = FLOW_ACT_NO_APPEND, };
	struct mlx5_flow_table *ft = esw->offloads.ft_offloads_restore;
	struct mlx5_flow_context *flow_context;
	struct mlx5_flow_handle *flow_rule;
	struct mlx5_flow_destination dest;
	struct mlx5_flow_spec *spec;
	void *misc;

	if (!mlx5_eswitch_reg_c1_loopback_supported(esw))
		return ERR_PTR(-EOPNOTSUPP);

	spec = kzalloc(sizeof(*spec), GFP_KERNEL);
	if (!spec)
		return ERR_PTR(-ENOMEM);

	misc = MLX5_ADDR_OF(fte_match_param, spec->match_criteria,
			    misc_parameters_2);
	MLX5_SET(fte_match_set_misc2, misc, metadata_reg_c_0,
		 ESW_CHAIN_TAG_METADATA_MASK);
	misc = MLX5_ADDR_OF(fte_match_param, spec->match_value,
			    misc_parameters_2);
	MLX5_SET(fte_match_set_misc2, misc, metadata_reg_c_0, tag);
	spec->match_criteria_enable = MLX5_MATCH_MISC_PARAMETERS_2;
	flow_act.action = MLX5_FLOW_CONTEXT_ACTION_FWD_DEST |
			  MLX5_FLOW_CONTEXT_ACTION_MOD_HDR;
	flow_act.modify_hdr = esw->offloads.restore_copy_hdr_id;

	flow_context = &spec->flow_context;
	flow_context->flags |= FLOW_CONTEXT_HAS_TAG;
	flow_context->flow_tag = tag;
	dest.type = MLX5_FLOW_DESTINATION_TYPE_FLOW_TABLE;
	dest.ft = esw->offloads.ft_offloads;

	flow_rule = mlx5_add_flow_rules(ft, spec, &flow_act, &dest, 1);
	kfree(spec);

	if (IS_ERR(flow_rule))
		esw_warn(esw->dev,
			 "Failed to create restore rule for tag: %d, err(%d)\n",
			 tag, (int)PTR_ERR(flow_rule));

	return flow_rule;
}

u32
esw_get_max_restore_tag(struct mlx5_eswitch *esw)
{
	return ESW_CHAIN_TAG_METADATA_MASK;
}

>>>>>>> 04d5ce62
#define MAX_PF_SQ 256
#define MAX_SQ_NVPORTS 32

static void esw_set_flow_group_source_port(struct mlx5_eswitch *esw,
					   u32 *flow_group_in)
{
	void *match_criteria = MLX5_ADDR_OF(create_flow_group_in,
					    flow_group_in,
					    match_criteria);

	if (mlx5_eswitch_vport_match_metadata_enabled(esw)) {
		MLX5_SET(create_flow_group_in, flow_group_in,
			 match_criteria_enable,
			 MLX5_MATCH_MISC_PARAMETERS_2);

		MLX5_SET(fte_match_param, match_criteria,
			 misc_parameters_2.metadata_reg_c_0,
			 mlx5_eswitch_get_vport_metadata_mask());
	} else {
		MLX5_SET(create_flow_group_in, flow_group_in,
			 match_criteria_enable,
			 MLX5_MATCH_MISC_PARAMETERS);

		MLX5_SET_TO_ONES(fte_match_param, match_criteria,
				 misc_parameters.source_port);
	}
}

static int esw_create_offloads_fdb_tables(struct mlx5_eswitch *esw, int nvports)
{
	int inlen = MLX5_ST_SZ_BYTES(create_flow_group_in);
	struct mlx5_flow_table_attr ft_attr = {};
	struct mlx5_core_dev *dev = esw->dev;
	struct mlx5_flow_namespace *root_ns;
	struct mlx5_flow_table *fdb = NULL;
	u32 flags = 0, *flow_group_in;
	int table_size, ix, err = 0;
	struct mlx5_flow_group *g;
	void *match_criteria;
	u8 *dmac;

	esw_debug(esw->dev, "Create offloads FDB Tables\n");

	flow_group_in = kvzalloc(inlen, GFP_KERNEL);
	if (!flow_group_in)
		return -ENOMEM;

	root_ns = mlx5_get_flow_namespace(dev, MLX5_FLOW_NAMESPACE_FDB);
	if (!root_ns) {
		esw_warn(dev, "Failed to get FDB flow namespace\n");
		err = -EOPNOTSUPP;
		goto ns_err;
	}
	esw->fdb_table.offloads.ns = root_ns;
	err = mlx5_flow_namespace_set_mode(root_ns,
					   esw->dev->priv.steering->mode);
	if (err) {
		esw_warn(dev, "Failed to set FDB namespace steering mode\n");
		goto ns_err;
	}

	table_size = nvports * MAX_SQ_NVPORTS + MAX_PF_SQ +
		MLX5_ESW_MISS_FLOWS + esw->total_vports;

	/* create the slow path fdb with encap set, so further table instances
	 * can be created at run time while VFs are probed if the FW allows that.
	 */
	if (esw->offloads.encap != DEVLINK_ESWITCH_ENCAP_MODE_NONE)
		flags |= (MLX5_FLOW_TABLE_TUNNEL_EN_REFORMAT |
			  MLX5_FLOW_TABLE_TUNNEL_EN_DECAP);

	ft_attr.flags = flags;
	ft_attr.max_fte = table_size;
	ft_attr.prio = FDB_SLOW_PATH;

	fdb = mlx5_create_flow_table(root_ns, &ft_attr);
	if (IS_ERR(fdb)) {
		err = PTR_ERR(fdb);
		esw_warn(dev, "Failed to create slow path FDB Table err %d\n", err);
		goto slow_fdb_err;
	}
	esw->fdb_table.offloads.slow_fdb = fdb;

	err = mlx5_esw_chains_create(esw);
	if (err) {
		esw_warn(dev, "Failed to create fdb chains err(%d)\n", err);
		goto fdb_chains_err;
	}

	/* create send-to-vport group */
	MLX5_SET(create_flow_group_in, flow_group_in, match_criteria_enable,
		 MLX5_MATCH_MISC_PARAMETERS);

	match_criteria = MLX5_ADDR_OF(create_flow_group_in, flow_group_in, match_criteria);

	MLX5_SET_TO_ONES(fte_match_param, match_criteria, misc_parameters.source_sqn);
	MLX5_SET_TO_ONES(fte_match_param, match_criteria, misc_parameters.source_port);

	ix = nvports * MAX_SQ_NVPORTS + MAX_PF_SQ;
	MLX5_SET(create_flow_group_in, flow_group_in, start_flow_index, 0);
	MLX5_SET(create_flow_group_in, flow_group_in, end_flow_index, ix - 1);

	g = mlx5_create_flow_group(fdb, flow_group_in);
	if (IS_ERR(g)) {
		err = PTR_ERR(g);
		esw_warn(dev, "Failed to create send-to-vport flow group err(%d)\n", err);
		goto send_vport_err;
	}
	esw->fdb_table.offloads.send_to_vport_grp = g;

	/* create peer esw miss group */
	memset(flow_group_in, 0, inlen);

	esw_set_flow_group_source_port(esw, flow_group_in);

	if (!mlx5_eswitch_vport_match_metadata_enabled(esw)) {
		match_criteria = MLX5_ADDR_OF(create_flow_group_in,
					      flow_group_in,
					      match_criteria);

		MLX5_SET_TO_ONES(fte_match_param, match_criteria,
				 misc_parameters.source_eswitch_owner_vhca_id);

		MLX5_SET(create_flow_group_in, flow_group_in,
			 source_eswitch_owner_vhca_id_valid, 1);
	}

	MLX5_SET(create_flow_group_in, flow_group_in, start_flow_index, ix);
	MLX5_SET(create_flow_group_in, flow_group_in, end_flow_index,
		 ix + esw->total_vports - 1);
	ix += esw->total_vports;

	g = mlx5_create_flow_group(fdb, flow_group_in);
	if (IS_ERR(g)) {
		err = PTR_ERR(g);
		esw_warn(dev, "Failed to create peer miss flow group err(%d)\n", err);
		goto peer_miss_err;
	}
	esw->fdb_table.offloads.peer_miss_grp = g;

	/* create miss group */
	memset(flow_group_in, 0, inlen);
	MLX5_SET(create_flow_group_in, flow_group_in, match_criteria_enable,
		 MLX5_MATCH_OUTER_HEADERS);
	match_criteria = MLX5_ADDR_OF(create_flow_group_in, flow_group_in,
				      match_criteria);
	dmac = MLX5_ADDR_OF(fte_match_param, match_criteria,
			    outer_headers.dmac_47_16);
	dmac[0] = 0x01;

	MLX5_SET(create_flow_group_in, flow_group_in, start_flow_index, ix);
	MLX5_SET(create_flow_group_in, flow_group_in, end_flow_index,
		 ix + MLX5_ESW_MISS_FLOWS);

	g = mlx5_create_flow_group(fdb, flow_group_in);
	if (IS_ERR(g)) {
		err = PTR_ERR(g);
		esw_warn(dev, "Failed to create miss flow group err(%d)\n", err);
		goto miss_err;
	}
	esw->fdb_table.offloads.miss_grp = g;

	err = esw_add_fdb_miss_rule(esw);
	if (err)
		goto miss_rule_err;

	esw->nvports = nvports;
	kvfree(flow_group_in);
	return 0;

miss_rule_err:
	mlx5_destroy_flow_group(esw->fdb_table.offloads.miss_grp);
miss_err:
	mlx5_destroy_flow_group(esw->fdb_table.offloads.peer_miss_grp);
peer_miss_err:
	mlx5_destroy_flow_group(esw->fdb_table.offloads.send_to_vport_grp);
send_vport_err:
	mlx5_esw_chains_destroy(esw);
fdb_chains_err:
	mlx5_destroy_flow_table(esw->fdb_table.offloads.slow_fdb);
slow_fdb_err:
	/* Holds true only as long as DMFS is the default */
	mlx5_flow_namespace_set_mode(root_ns, MLX5_FLOW_STEERING_MODE_DMFS);
ns_err:
	kvfree(flow_group_in);
	return err;
}

static void esw_destroy_offloads_fdb_tables(struct mlx5_eswitch *esw)
{
	if (!esw->fdb_table.offloads.slow_fdb)
		return;

	esw_debug(esw->dev, "Destroy offloads FDB Tables\n");
	mlx5_del_flow_rules(esw->fdb_table.offloads.miss_rule_multi);
	mlx5_del_flow_rules(esw->fdb_table.offloads.miss_rule_uni);
	mlx5_destroy_flow_group(esw->fdb_table.offloads.send_to_vport_grp);
	mlx5_destroy_flow_group(esw->fdb_table.offloads.peer_miss_grp);
	mlx5_destroy_flow_group(esw->fdb_table.offloads.miss_grp);

	mlx5_esw_chains_destroy(esw);
	mlx5_destroy_flow_table(esw->fdb_table.offloads.slow_fdb);
	/* Holds true only as long as DMFS is the default */
	mlx5_flow_namespace_set_mode(esw->fdb_table.offloads.ns,
				     MLX5_FLOW_STEERING_MODE_DMFS);
}

static int esw_create_offloads_table(struct mlx5_eswitch *esw, int nvports)
{
	struct mlx5_flow_table_attr ft_attr = {};
	struct mlx5_core_dev *dev = esw->dev;
	struct mlx5_flow_table *ft_offloads;
	struct mlx5_flow_namespace *ns;
	int err = 0;

	ns = mlx5_get_flow_namespace(dev, MLX5_FLOW_NAMESPACE_OFFLOADS);
	if (!ns) {
		esw_warn(esw->dev, "Failed to get offloads flow namespace\n");
		return -EOPNOTSUPP;
	}

	ft_attr.max_fte = nvports + MLX5_ESW_MISS_FLOWS;
	ft_attr.prio = 1;

	ft_offloads = mlx5_create_flow_table(ns, &ft_attr);
	if (IS_ERR(ft_offloads)) {
		err = PTR_ERR(ft_offloads);
		esw_warn(esw->dev, "Failed to create offloads table, err %d\n", err);
		return err;
	}

	esw->offloads.ft_offloads = ft_offloads;
	return 0;
}

static void esw_destroy_offloads_table(struct mlx5_eswitch *esw)
{
	struct mlx5_esw_offload *offloads = &esw->offloads;

	mlx5_destroy_flow_table(offloads->ft_offloads);
}

static int esw_create_vport_rx_group(struct mlx5_eswitch *esw, int nvports)
{
	int inlen = MLX5_ST_SZ_BYTES(create_flow_group_in);
	struct mlx5_flow_group *g;
	u32 *flow_group_in;
	int err = 0;

	nvports = nvports + MLX5_ESW_MISS_FLOWS;
	flow_group_in = kvzalloc(inlen, GFP_KERNEL);
	if (!flow_group_in)
		return -ENOMEM;

	/* create vport rx group */
	esw_set_flow_group_source_port(esw, flow_group_in);

	MLX5_SET(create_flow_group_in, flow_group_in, start_flow_index, 0);
	MLX5_SET(create_flow_group_in, flow_group_in, end_flow_index, nvports - 1);

	g = mlx5_create_flow_group(esw->offloads.ft_offloads, flow_group_in);

	if (IS_ERR(g)) {
		err = PTR_ERR(g);
		mlx5_core_warn(esw->dev, "Failed to create vport rx group err %d\n", err);
		goto out;
	}

	esw->offloads.vport_rx_group = g;
out:
	kvfree(flow_group_in);
	return err;
}

static void esw_destroy_vport_rx_group(struct mlx5_eswitch *esw)
{
	mlx5_destroy_flow_group(esw->offloads.vport_rx_group);
}

struct mlx5_flow_handle *
mlx5_eswitch_create_vport_rx_rule(struct mlx5_eswitch *esw, u16 vport,
				  struct mlx5_flow_destination *dest)
{
	struct mlx5_flow_act flow_act = {0};
	struct mlx5_flow_handle *flow_rule;
	struct mlx5_flow_spec *spec;
	void *misc;

	spec = kvzalloc(sizeof(*spec), GFP_KERNEL);
	if (!spec) {
		flow_rule = ERR_PTR(-ENOMEM);
		goto out;
	}

	if (mlx5_eswitch_vport_match_metadata_enabled(esw)) {
		misc = MLX5_ADDR_OF(fte_match_param, spec->match_value, misc_parameters_2);
		MLX5_SET(fte_match_set_misc2, misc, metadata_reg_c_0,
			 mlx5_eswitch_get_vport_metadata_for_match(esw, vport));

		misc = MLX5_ADDR_OF(fte_match_param, spec->match_criteria, misc_parameters_2);
		MLX5_SET(fte_match_set_misc2, misc, metadata_reg_c_0,
			 mlx5_eswitch_get_vport_metadata_mask());

		spec->match_criteria_enable = MLX5_MATCH_MISC_PARAMETERS_2;
	} else {
		misc = MLX5_ADDR_OF(fte_match_param, spec->match_value, misc_parameters);
		MLX5_SET(fte_match_set_misc, misc, source_port, vport);

		misc = MLX5_ADDR_OF(fte_match_param, spec->match_criteria, misc_parameters);
		MLX5_SET_TO_ONES(fte_match_set_misc, misc, source_port);

		spec->match_criteria_enable = MLX5_MATCH_MISC_PARAMETERS;
	}

	flow_act.action = MLX5_FLOW_CONTEXT_ACTION_FWD_DEST;
	flow_rule = mlx5_add_flow_rules(esw->offloads.ft_offloads, spec,
					&flow_act, dest, 1);
	if (IS_ERR(flow_rule)) {
		esw_warn(esw->dev, "fs offloads: Failed to add vport rx rule err %ld\n", PTR_ERR(flow_rule));
		goto out;
	}

out:
	kvfree(spec);
	return flow_rule;
}


static int mlx5_eswitch_inline_mode_get(const struct mlx5_eswitch *esw, u8 *mode)
{
	u8 prev_mlx5_mode, mlx5_mode = MLX5_INLINE_MODE_L2;
	struct mlx5_core_dev *dev = esw->dev;
	int vport;

	if (!MLX5_CAP_GEN(dev, vport_group_manager))
		return -EOPNOTSUPP;

	if (esw->mode == MLX5_ESWITCH_NONE)
		return -EOPNOTSUPP;

	switch (MLX5_CAP_ETH(dev, wqe_inline_mode)) {
	case MLX5_CAP_INLINE_MODE_NOT_REQUIRED:
		mlx5_mode = MLX5_INLINE_MODE_NONE;
		goto out;
	case MLX5_CAP_INLINE_MODE_L2:
		mlx5_mode = MLX5_INLINE_MODE_L2;
		goto out;
	case MLX5_CAP_INLINE_MODE_VPORT_CONTEXT:
		goto query_vports;
	}

query_vports:
	mlx5_query_nic_vport_min_inline(dev, esw->first_host_vport, &prev_mlx5_mode);
	mlx5_esw_for_each_host_func_vport(esw, vport, esw->esw_funcs.num_vfs) {
		mlx5_query_nic_vport_min_inline(dev, vport, &mlx5_mode);
		if (prev_mlx5_mode != mlx5_mode)
			return -EINVAL;
		prev_mlx5_mode = mlx5_mode;
	}

out:
	*mode = mlx5_mode;
	return 0;
}       

static void esw_destroy_restore_table(struct mlx5_eswitch *esw)
{
	struct mlx5_esw_offload *offloads = &esw->offloads;

	if (!mlx5_eswitch_reg_c1_loopback_supported(esw))
		return;

	mlx5_modify_header_dealloc(esw->dev, offloads->restore_copy_hdr_id);
	mlx5_destroy_flow_group(offloads->restore_group);
	mlx5_destroy_flow_table(offloads->ft_offloads_restore);
}

static int esw_create_restore_table(struct mlx5_eswitch *esw)
{
	u8 modact[MLX5_UN_SZ_BYTES(set_action_in_add_action_in_auto)] = {};
	int inlen = MLX5_ST_SZ_BYTES(create_flow_group_in);
	struct mlx5_flow_table_attr ft_attr = {};
	struct mlx5_core_dev *dev = esw->dev;
	struct mlx5_flow_namespace *ns;
	struct mlx5_modify_hdr *mod_hdr;
	void *match_criteria, *misc;
	struct mlx5_flow_table *ft;
	struct mlx5_flow_group *g;
	u32 *flow_group_in;
	int err = 0;

	if (!mlx5_eswitch_reg_c1_loopback_supported(esw))
		return 0;

	ns = mlx5_get_flow_namespace(dev, MLX5_FLOW_NAMESPACE_OFFLOADS);
	if (!ns) {
		esw_warn(esw->dev, "Failed to get offloads flow namespace\n");
		return -EOPNOTSUPP;
	}

	flow_group_in = kvzalloc(inlen, GFP_KERNEL);
	if (!flow_group_in) {
		err = -ENOMEM;
		goto out_free;
	}

	ft_attr.max_fte = 1 << ESW_CHAIN_TAG_METADATA_BITS;
	ft = mlx5_create_flow_table(ns, &ft_attr);
	if (IS_ERR(ft)) {
		err = PTR_ERR(ft);
		esw_warn(esw->dev, "Failed to create restore table, err %d\n",
			 err);
		goto out_free;
	}

	memset(flow_group_in, 0, inlen);
	match_criteria = MLX5_ADDR_OF(create_flow_group_in, flow_group_in,
				      match_criteria);
	misc = MLX5_ADDR_OF(fte_match_param, match_criteria,
			    misc_parameters_2);

	MLX5_SET(fte_match_set_misc2, misc, metadata_reg_c_0,
		 ESW_CHAIN_TAG_METADATA_MASK);
	MLX5_SET(create_flow_group_in, flow_group_in, start_flow_index, 0);
	MLX5_SET(create_flow_group_in, flow_group_in, end_flow_index,
		 ft_attr.max_fte - 1);
	MLX5_SET(create_flow_group_in, flow_group_in, match_criteria_enable,
		 MLX5_MATCH_MISC_PARAMETERS_2);
	g = mlx5_create_flow_group(ft, flow_group_in);
	if (IS_ERR(g)) {
		err = PTR_ERR(g);
		esw_warn(dev, "Failed to create restore flow group, err: %d\n",
			 err);
		goto err_group;
	}

	MLX5_SET(copy_action_in, modact, action_type, MLX5_ACTION_TYPE_COPY);
	MLX5_SET(copy_action_in, modact, src_field,
		 MLX5_ACTION_IN_FIELD_METADATA_REG_C_1);
	MLX5_SET(copy_action_in, modact, dst_field,
		 MLX5_ACTION_IN_FIELD_METADATA_REG_B);
	mod_hdr = mlx5_modify_header_alloc(esw->dev,
					   MLX5_FLOW_NAMESPACE_KERNEL, 1,
					   modact);
	if (IS_ERR(mod_hdr)) {
		err = PTR_ERR(mod_hdr);
		esw_warn(dev, "Failed to create restore mod header, err: %d\n",
			 err);
		goto err_mod_hdr;
	}

	esw->offloads.ft_offloads_restore = ft;
	esw->offloads.restore_group = g;
	esw->offloads.restore_copy_hdr_id = mod_hdr;

	kvfree(flow_group_in);

	return 0;

err_mod_hdr:
	mlx5_destroy_flow_group(g);
err_group:
	mlx5_destroy_flow_table(ft);
out_free:
	kvfree(flow_group_in);

	return err;
}

static int esw_offloads_start(struct mlx5_eswitch *esw,
			      struct netlink_ext_ack *extack)
{
	int err, err1;

	if (esw->mode != MLX5_ESWITCH_LEGACY &&
	    !mlx5_core_is_ecpf_esw_manager(esw->dev)) {
		NL_SET_ERR_MSG_MOD(extack,
				   "Can't set offloads mode, SRIOV legacy not enabled");
		return -EINVAL;
	}

	mlx5_eswitch_disable_locked(esw, false);
	err = mlx5_eswitch_enable_locked(esw, MLX5_ESWITCH_OFFLOADS,
					 esw->dev->priv.sriov.num_vfs);
	if (err) {
		NL_SET_ERR_MSG_MOD(extack,
				   "Failed setting eswitch to offloads");
		err1 = mlx5_eswitch_enable_locked(esw, MLX5_ESWITCH_LEGACY,
						  MLX5_ESWITCH_IGNORE_NUM_VFS);
		if (err1) {
			NL_SET_ERR_MSG_MOD(extack,
					   "Failed setting eswitch back to legacy");
		}
	}
	if (esw->offloads.inline_mode == MLX5_INLINE_MODE_NONE) {
		if (mlx5_eswitch_inline_mode_get(esw,
						 &esw->offloads.inline_mode)) {
			esw->offloads.inline_mode = MLX5_INLINE_MODE_L2;
			NL_SET_ERR_MSG_MOD(extack,
					   "Inline mode is different between vports");
		}
	}
	return err;
}

void esw_offloads_cleanup_reps(struct mlx5_eswitch *esw)
{
	kfree(esw->offloads.vport_reps);
}

int esw_offloads_init_reps(struct mlx5_eswitch *esw)
{
	int total_vports = esw->total_vports;
	struct mlx5_eswitch_rep *rep;
	int vport_index;
	u8 rep_type;

	esw->offloads.vport_reps = kcalloc(total_vports,
					   sizeof(struct mlx5_eswitch_rep),
					   GFP_KERNEL);
	if (!esw->offloads.vport_reps)
		return -ENOMEM;

	mlx5_esw_for_all_reps(esw, vport_index, rep) {
		rep->vport = mlx5_eswitch_index_to_vport_num(esw, vport_index);
		rep->vport_index = vport_index;

		for (rep_type = 0; rep_type < NUM_REP_TYPES; rep_type++)
			atomic_set(&rep->rep_data[rep_type].state,
				   REP_UNREGISTERED);
	}

	return 0;
}

static void __esw_offloads_unload_rep(struct mlx5_eswitch *esw,
				      struct mlx5_eswitch_rep *rep, u8 rep_type)
{
	if (atomic_cmpxchg(&rep->rep_data[rep_type].state,
			   REP_LOADED, REP_REGISTERED) == REP_LOADED)
		esw->offloads.rep_ops[rep_type]->unload(rep);
}

static void __unload_reps_all_vport(struct mlx5_eswitch *esw, u8 rep_type)
{
	struct mlx5_eswitch_rep *rep;
	int i;

	mlx5_esw_for_each_vf_rep_reverse(esw, i, rep, esw->esw_funcs.num_vfs)
		__esw_offloads_unload_rep(esw, rep, rep_type);

	if (mlx5_ecpf_vport_exists(esw->dev)) {
		rep = mlx5_eswitch_get_rep(esw, MLX5_VPORT_ECPF);
		__esw_offloads_unload_rep(esw, rep, rep_type);
	}

	if (mlx5_core_is_ecpf_esw_manager(esw->dev)) {
		rep = mlx5_eswitch_get_rep(esw, MLX5_VPORT_PF);
		__esw_offloads_unload_rep(esw, rep, rep_type);
	}

	rep = mlx5_eswitch_get_rep(esw, MLX5_VPORT_UPLINK);
	__esw_offloads_unload_rep(esw, rep, rep_type);
}

int esw_offloads_load_rep(struct mlx5_eswitch *esw, u16 vport_num)
{
	struct mlx5_eswitch_rep *rep;
	int rep_type;
	int err;

	if (esw->mode != MLX5_ESWITCH_OFFLOADS)
		return 0;

	rep = mlx5_eswitch_get_rep(esw, vport_num);
	for (rep_type = 0; rep_type < NUM_REP_TYPES; rep_type++)
		if (atomic_cmpxchg(&rep->rep_data[rep_type].state,
				   REP_REGISTERED, REP_LOADED) == REP_REGISTERED) {
			err = esw->offloads.rep_ops[rep_type]->load(esw->dev, rep);
			if (err)
				goto err_reps;
		}

	return 0;

err_reps:
	atomic_set(&rep->rep_data[rep_type].state, REP_REGISTERED);
	for (--rep_type; rep_type >= 0; rep_type--)
		__esw_offloads_unload_rep(esw, rep, rep_type);
	return err;
}

void esw_offloads_unload_rep(struct mlx5_eswitch *esw, u16 vport_num)
{
	struct mlx5_eswitch_rep *rep;
	int rep_type;

	if (esw->mode != MLX5_ESWITCH_OFFLOADS)
		return;

	rep = mlx5_eswitch_get_rep(esw, vport_num);
	for (rep_type = NUM_REP_TYPES - 1; rep_type >= 0; rep_type--)
		__esw_offloads_unload_rep(esw, rep, rep_type);
}

#define ESW_OFFLOADS_DEVCOM_PAIR	(0)
#define ESW_OFFLOADS_DEVCOM_UNPAIR	(1)

static int mlx5_esw_offloads_pair(struct mlx5_eswitch *esw,
				  struct mlx5_eswitch *peer_esw)
{
	int err;

	err = esw_add_fdb_peer_miss_rules(esw, peer_esw->dev);
	if (err)
		return err;

	return 0;
}

static void mlx5_esw_offloads_unpair(struct mlx5_eswitch *esw)
{
	mlx5e_tc_clean_fdb_peer_flows(esw);
	esw_del_fdb_peer_miss_rules(esw);
}

static int mlx5_esw_offloads_set_ns_peer(struct mlx5_eswitch *esw,
					 struct mlx5_eswitch *peer_esw,
					 bool pair)
{
	struct mlx5_flow_root_namespace *peer_ns;
	struct mlx5_flow_root_namespace *ns;
	int err;

	peer_ns = peer_esw->dev->priv.steering->fdb_root_ns;
	ns = esw->dev->priv.steering->fdb_root_ns;

	if (pair) {
		err = mlx5_flow_namespace_set_peer(ns, peer_ns);
		if (err)
			return err;

		err = mlx5_flow_namespace_set_peer(peer_ns, ns);
		if (err) {
			mlx5_flow_namespace_set_peer(ns, NULL);
			return err;
		}
	} else {
		mlx5_flow_namespace_set_peer(ns, NULL);
		mlx5_flow_namespace_set_peer(peer_ns, NULL);
	}

	return 0;
}

static int mlx5_esw_offloads_devcom_event(int event,
					  void *my_data,
					  void *event_data)
{
	struct mlx5_eswitch *esw = my_data;
	struct mlx5_devcom *devcom = esw->dev->priv.devcom;
	struct mlx5_eswitch *peer_esw = event_data;
	int err;

	switch (event) {
	case ESW_OFFLOADS_DEVCOM_PAIR:
		if (mlx5_eswitch_vport_match_metadata_enabled(esw) !=
		    mlx5_eswitch_vport_match_metadata_enabled(peer_esw))
			break;

		err = mlx5_esw_offloads_set_ns_peer(esw, peer_esw, true);
		if (err)
			goto err_out;
		err = mlx5_esw_offloads_pair(esw, peer_esw);
		if (err)
			goto err_peer;

		err = mlx5_esw_offloads_pair(peer_esw, esw);
		if (err)
			goto err_pair;

		mlx5_devcom_set_paired(devcom, MLX5_DEVCOM_ESW_OFFLOADS, true);
		break;

	case ESW_OFFLOADS_DEVCOM_UNPAIR:
		if (!mlx5_devcom_is_paired(devcom, MLX5_DEVCOM_ESW_OFFLOADS))
			break;

		mlx5_devcom_set_paired(devcom, MLX5_DEVCOM_ESW_OFFLOADS, false);
		mlx5_esw_offloads_unpair(peer_esw);
		mlx5_esw_offloads_unpair(esw);
		mlx5_esw_offloads_set_ns_peer(esw, peer_esw, false);
		break;
	}

	return 0;

err_pair:
	mlx5_esw_offloads_unpair(esw);
err_peer:
	mlx5_esw_offloads_set_ns_peer(esw, peer_esw, false);
err_out:
	mlx5_core_err(esw->dev, "esw offloads devcom event failure, event %u err %d",
		      event, err);
	return err;
}

static void esw_offloads_devcom_init(struct mlx5_eswitch *esw)
{
	struct mlx5_devcom *devcom = esw->dev->priv.devcom;

	INIT_LIST_HEAD(&esw->offloads.peer_flows);
	mutex_init(&esw->offloads.peer_mutex);

	if (!MLX5_CAP_ESW(esw->dev, merged_eswitch))
		return;

	mlx5_devcom_register_component(devcom,
				       MLX5_DEVCOM_ESW_OFFLOADS,
				       mlx5_esw_offloads_devcom_event,
				       esw);

	mlx5_devcom_send_event(devcom,
			       MLX5_DEVCOM_ESW_OFFLOADS,
			       ESW_OFFLOADS_DEVCOM_PAIR, esw);
}

static void esw_offloads_devcom_cleanup(struct mlx5_eswitch *esw)
{
	struct mlx5_devcom *devcom = esw->dev->priv.devcom;

	if (!MLX5_CAP_ESW(esw->dev, merged_eswitch))
		return;

	mlx5_devcom_send_event(devcom, MLX5_DEVCOM_ESW_OFFLOADS,
			       ESW_OFFLOADS_DEVCOM_UNPAIR, esw);

	mlx5_devcom_unregister_component(devcom, MLX5_DEVCOM_ESW_OFFLOADS);
}

static int esw_vport_ingress_prio_tag_config(struct mlx5_eswitch *esw,
					     struct mlx5_vport *vport)
{
	struct mlx5_flow_act flow_act = {0};
	struct mlx5_flow_spec *spec;
	int err = 0;

	/* For prio tag mode, there is only 1 FTEs:
	 * 1) Untagged packets - push prio tag VLAN and modify metadata if
	 * required, allow
	 * Unmatched traffic is allowed by default
	 */
	spec = kvzalloc(sizeof(*spec), GFP_KERNEL);
	if (!spec)
		return -ENOMEM;

	/* Untagged packets - push prio tag VLAN, allow */
	MLX5_SET_TO_ONES(fte_match_param, spec->match_criteria, outer_headers.cvlan_tag);
	MLX5_SET(fte_match_param, spec->match_value, outer_headers.cvlan_tag, 0);
	spec->match_criteria_enable = MLX5_MATCH_OUTER_HEADERS;
	flow_act.action = MLX5_FLOW_CONTEXT_ACTION_VLAN_PUSH |
			  MLX5_FLOW_CONTEXT_ACTION_ALLOW;
	flow_act.vlan[0].ethtype = ETH_P_8021Q;
	flow_act.vlan[0].vid = 0;
	flow_act.vlan[0].prio = 0;

	if (vport->ingress.offloads.modify_metadata_rule) {
		flow_act.action |= MLX5_FLOW_CONTEXT_ACTION_MOD_HDR;
		flow_act.modify_hdr = vport->ingress.offloads.modify_metadata;
	}

	vport->ingress.allow_rule =
		mlx5_add_flow_rules(vport->ingress.acl, spec,
				    &flow_act, NULL, 0);
	if (IS_ERR(vport->ingress.allow_rule)) {
		err = PTR_ERR(vport->ingress.allow_rule);
		esw_warn(esw->dev,
			 "vport[%d] configure ingress untagged allow rule, err(%d)\n",
			 vport->vport, err);
		vport->ingress.allow_rule = NULL;
	}

	kvfree(spec);
	return err;
}

static int esw_vport_add_ingress_acl_modify_metadata(struct mlx5_eswitch *esw,
						     struct mlx5_vport *vport)
{
	u8 action[MLX5_UN_SZ_BYTES(set_action_in_add_action_in_auto)] = {};
	struct mlx5_flow_act flow_act = {};
	int err = 0;
	u32 key;

	key = mlx5_eswitch_get_vport_metadata_for_match(esw, vport->vport);
	key >>= ESW_SOURCE_PORT_METADATA_OFFSET;

	MLX5_SET(set_action_in, action, action_type, MLX5_ACTION_TYPE_SET);
	MLX5_SET(set_action_in, action, field,
		 MLX5_ACTION_IN_FIELD_METADATA_REG_C_0);
	MLX5_SET(set_action_in, action, data, key);
	MLX5_SET(set_action_in, action, offset,
		 ESW_SOURCE_PORT_METADATA_OFFSET);
	MLX5_SET(set_action_in, action, length,
		 ESW_SOURCE_PORT_METADATA_BITS);

	vport->ingress.offloads.modify_metadata =
		mlx5_modify_header_alloc(esw->dev, MLX5_FLOW_NAMESPACE_ESW_INGRESS,
					 1, action);
	if (IS_ERR(vport->ingress.offloads.modify_metadata)) {
		err = PTR_ERR(vport->ingress.offloads.modify_metadata);
		esw_warn(esw->dev,
			 "failed to alloc modify header for vport %d ingress acl (%d)\n",
			 vport->vport, err);
		return err;
	}

	flow_act.action = MLX5_FLOW_CONTEXT_ACTION_MOD_HDR | MLX5_FLOW_CONTEXT_ACTION_ALLOW;
	flow_act.modify_hdr = vport->ingress.offloads.modify_metadata;
	vport->ingress.offloads.modify_metadata_rule =
				mlx5_add_flow_rules(vport->ingress.acl,
						    NULL, &flow_act, NULL, 0);
	if (IS_ERR(vport->ingress.offloads.modify_metadata_rule)) {
		err = PTR_ERR(vport->ingress.offloads.modify_metadata_rule);
		esw_warn(esw->dev,
			 "failed to add setting metadata rule for vport %d ingress acl, err(%d)\n",
			 vport->vport, err);
		mlx5_modify_header_dealloc(esw->dev, vport->ingress.offloads.modify_metadata);
		vport->ingress.offloads.modify_metadata_rule = NULL;
	}
	return err;
}

static void esw_vport_del_ingress_acl_modify_metadata(struct mlx5_eswitch *esw,
						      struct mlx5_vport *vport)
{
	if (vport->ingress.offloads.modify_metadata_rule) {
		mlx5_del_flow_rules(vport->ingress.offloads.modify_metadata_rule);
		mlx5_modify_header_dealloc(esw->dev, vport->ingress.offloads.modify_metadata);

		vport->ingress.offloads.modify_metadata_rule = NULL;
	}
}

static int esw_vport_create_ingress_acl_group(struct mlx5_eswitch *esw,
					      struct mlx5_vport *vport)
{
	int inlen = MLX5_ST_SZ_BYTES(create_flow_group_in);
	struct mlx5_flow_group *g;
	void *match_criteria;
	u32 *flow_group_in;
	u32 flow_index = 0;
	int ret = 0;

	flow_group_in = kvzalloc(inlen, GFP_KERNEL);
	if (!flow_group_in)
		return -ENOMEM;

	if (esw_check_ingress_prio_tag_enabled(esw, vport)) {
		/* This group is to hold FTE to match untagged packets when prio_tag
		 * is enabled.
		 */
		memset(flow_group_in, 0, inlen);

		match_criteria = MLX5_ADDR_OF(create_flow_group_in,
					      flow_group_in, match_criteria);
		MLX5_SET(create_flow_group_in, flow_group_in,
			 match_criteria_enable, MLX5_MATCH_OUTER_HEADERS);
		MLX5_SET_TO_ONES(fte_match_param, match_criteria, outer_headers.cvlan_tag);
		MLX5_SET(create_flow_group_in, flow_group_in, start_flow_index, flow_index);
		MLX5_SET(create_flow_group_in, flow_group_in, end_flow_index, flow_index);

		g = mlx5_create_flow_group(vport->ingress.acl, flow_group_in);
		if (IS_ERR(g)) {
			ret = PTR_ERR(g);
			esw_warn(esw->dev, "vport[%d] ingress create untagged flow group, err(%d)\n",
				 vport->vport, ret);
			goto prio_tag_err;
		}
		vport->ingress.offloads.metadata_prio_tag_grp = g;
		flow_index++;
	}

	if (mlx5_eswitch_vport_match_metadata_enabled(esw)) {
		/* This group holds an FTE with no matches for add metadata for
		 * tagged packets, if prio-tag is enabled (as a fallthrough),
		 * or all traffic in case prio-tag is disabled.
		 */
		memset(flow_group_in, 0, inlen);
		MLX5_SET(create_flow_group_in, flow_group_in, start_flow_index, flow_index);
		MLX5_SET(create_flow_group_in, flow_group_in, end_flow_index, flow_index);

		g = mlx5_create_flow_group(vport->ingress.acl, flow_group_in);
		if (IS_ERR(g)) {
			ret = PTR_ERR(g);
			esw_warn(esw->dev, "vport[%d] ingress create drop flow group, err(%d)\n",
				 vport->vport, ret);
			goto metadata_err;
		}
		vport->ingress.offloads.metadata_allmatch_grp = g;
	}

	kvfree(flow_group_in);
	return 0;

metadata_err:
	if (!IS_ERR_OR_NULL(vport->ingress.offloads.metadata_prio_tag_grp)) {
		mlx5_destroy_flow_group(vport->ingress.offloads.metadata_prio_tag_grp);
		vport->ingress.offloads.metadata_prio_tag_grp = NULL;
	}
prio_tag_err:
	kvfree(flow_group_in);
	return ret;
}

static void esw_vport_destroy_ingress_acl_group(struct mlx5_vport *vport)
{
	if (vport->ingress.offloads.metadata_allmatch_grp) {
		mlx5_destroy_flow_group(vport->ingress.offloads.metadata_allmatch_grp);
		vport->ingress.offloads.metadata_allmatch_grp = NULL;
	}

	if (vport->ingress.offloads.metadata_prio_tag_grp) {
		mlx5_destroy_flow_group(vport->ingress.offloads.metadata_prio_tag_grp);
		vport->ingress.offloads.metadata_prio_tag_grp = NULL;
	}
}

static int esw_vport_ingress_config(struct mlx5_eswitch *esw,
				    struct mlx5_vport *vport)
{
	int num_ftes = 0;
	int err;

	if (!mlx5_eswitch_vport_match_metadata_enabled(esw) &&
	    !esw_check_ingress_prio_tag_enabled(esw, vport))
		return 0;

	esw_vport_cleanup_ingress_rules(esw, vport);

	if (mlx5_eswitch_vport_match_metadata_enabled(esw))
		num_ftes++;
	if (esw_check_ingress_prio_tag_enabled(esw, vport))
		num_ftes++;

	err = esw_vport_create_ingress_acl_table(esw, vport, num_ftes);
	if (err) {
		esw_warn(esw->dev,
			 "failed to enable ingress acl (%d) on vport[%d]\n",
			 err, vport->vport);
		return err;
	}

	err = esw_vport_create_ingress_acl_group(esw, vport);
	if (err)
		goto group_err;

	esw_debug(esw->dev,
		  "vport[%d] configure ingress rules\n", vport->vport);

	if (mlx5_eswitch_vport_match_metadata_enabled(esw)) {
		err = esw_vport_add_ingress_acl_modify_metadata(esw, vport);
		if (err)
			goto metadata_err;
	}

	if (esw_check_ingress_prio_tag_enabled(esw, vport)) {
		err = esw_vport_ingress_prio_tag_config(esw, vport);
		if (err)
			goto prio_tag_err;
	}
	return 0;

prio_tag_err:
	esw_vport_del_ingress_acl_modify_metadata(esw, vport);
metadata_err:
	esw_vport_destroy_ingress_acl_group(vport);
group_err:
	esw_vport_destroy_ingress_acl_table(vport);
	return err;
}

static int esw_vport_egress_config(struct mlx5_eswitch *esw,
				   struct mlx5_vport *vport)
{
	int err;

	if (!MLX5_CAP_GEN(esw->dev, prio_tag_required))
		return 0;

	esw_vport_cleanup_egress_rules(esw, vport);

	err = esw_vport_enable_egress_acl(esw, vport);
	if (err)
		return err;

	/* For prio tag mode, there is only 1 FTEs:
	 * 1) prio tag packets - pop the prio tag VLAN, allow
	 * Unmatched traffic is allowed by default
	 */
	esw_debug(esw->dev,
		  "vport[%d] configure prio tag egress rules\n", vport->vport);

	/* prio tag vlan rule - pop it so VF receives untagged packets */
	err = mlx5_esw_create_vport_egress_acl_vlan(esw, vport, 0,
						    MLX5_FLOW_CONTEXT_ACTION_VLAN_POP |
						    MLX5_FLOW_CONTEXT_ACTION_ALLOW);
	if (err)
		esw_vport_disable_egress_acl(esw, vport);

	return err;
}

static bool
esw_check_vport_match_metadata_supported(const struct mlx5_eswitch *esw)
{
	if (!MLX5_CAP_ESW(esw->dev, esw_uplink_ingress_acl))
		return false;

	if (!(MLX5_CAP_ESW_FLOWTABLE(esw->dev, fdb_to_vport_reg_c_id) &
	      MLX5_FDB_TO_VPORT_REG_C_0))
		return false;

	if (!MLX5_CAP_ESW_FLOWTABLE(esw->dev, flow_source))
		return false;

	if (mlx5_core_is_ecpf_esw_manager(esw->dev) ||
	    mlx5_ecpf_vport_exists(esw->dev))
		return false;

	return true;
}

static bool
esw_check_vport_match_metadata_mandatory(const struct mlx5_eswitch *esw)
{
	return mlx5_core_mp_enabled(esw->dev);
}

static bool esw_use_vport_metadata(const struct mlx5_eswitch *esw)
{
	return esw_check_vport_match_metadata_mandatory(esw) &&
	       esw_check_vport_match_metadata_supported(esw);
}

int
esw_vport_create_offloads_acl_tables(struct mlx5_eswitch *esw,
				     struct mlx5_vport *vport)
{
	int err;

	err = esw_vport_ingress_config(esw, vport);
	if (err)
		return err;

	if (mlx5_eswitch_is_vf_vport(esw, vport->vport)) {
		err = esw_vport_egress_config(esw, vport);
		if (err) {
			esw_vport_cleanup_ingress_rules(esw, vport);
			esw_vport_del_ingress_acl_modify_metadata(esw, vport);
			esw_vport_destroy_ingress_acl_group(vport);
			esw_vport_destroy_ingress_acl_table(vport);
		}
	}
	return err;
}

void
esw_vport_destroy_offloads_acl_tables(struct mlx5_eswitch *esw,
				      struct mlx5_vport *vport)
{
	esw_vport_disable_egress_acl(esw, vport);
	esw_vport_cleanup_ingress_rules(esw, vport);
	esw_vport_del_ingress_acl_modify_metadata(esw, vport);
	esw_vport_destroy_ingress_acl_group(vport);
	esw_vport_destroy_ingress_acl_table(vport);
}

static int esw_create_uplink_offloads_acl_tables(struct mlx5_eswitch *esw)
{
	struct mlx5_vport *vport;
	int err;

	if (esw_use_vport_metadata(esw))
		esw->flags |= MLX5_ESWITCH_VPORT_MATCH_METADATA;

	vport = mlx5_eswitch_get_vport(esw, MLX5_VPORT_UPLINK);
	err = esw_vport_create_offloads_acl_tables(esw, vport);
	if (err)
		esw->flags &= ~MLX5_ESWITCH_VPORT_MATCH_METADATA;
	return err;
}

static void esw_destroy_uplink_offloads_acl_tables(struct mlx5_eswitch *esw)
{
	struct mlx5_vport *vport;

	vport = mlx5_eswitch_get_vport(esw, MLX5_VPORT_UPLINK);
	esw_vport_destroy_offloads_acl_tables(esw, vport);
	esw->flags &= ~MLX5_ESWITCH_VPORT_MATCH_METADATA;
}

static int esw_offloads_steering_init(struct mlx5_eswitch *esw)
{
	int num_vfs = esw->esw_funcs.num_vfs;
	int total_vports;
	int err;

	if (mlx5_core_is_ecpf_esw_manager(esw->dev))
		total_vports = esw->total_vports;
	else
		total_vports = num_vfs + MLX5_SPECIAL_VPORTS(esw->dev);

	memset(&esw->fdb_table.offloads, 0, sizeof(struct offloads_fdb));
<<<<<<< HEAD
=======
	mutex_init(&esw->fdb_table.offloads.vports.lock);
	hash_init(esw->fdb_table.offloads.vports.table);
>>>>>>> 04d5ce62

	err = esw_create_uplink_offloads_acl_tables(esw);
	if (err)
		goto create_acl_err;

	err = esw_create_offloads_table(esw, total_vports);
	if (err)
		goto create_offloads_err;

	err = esw_create_restore_table(esw);
	if (err)
		goto create_restore_err;

	err = esw_create_offloads_fdb_tables(esw, total_vports);
	if (err)
		goto create_fdb_err;

	err = esw_create_vport_rx_group(esw, total_vports);
	if (err)
		goto create_fg_err;

	return 0;

create_fg_err:
	esw_destroy_offloads_fdb_tables(esw);
create_fdb_err:
	esw_destroy_restore_table(esw);
create_restore_err:
	esw_destroy_offloads_table(esw);
create_offloads_err:
	esw_destroy_uplink_offloads_acl_tables(esw);
create_acl_err:
	mutex_destroy(&esw->fdb_table.offloads.vports.lock);
	return err;
}

static void esw_offloads_steering_cleanup(struct mlx5_eswitch *esw)
{
	esw_destroy_vport_rx_group(esw);
	esw_destroy_offloads_fdb_tables(esw);
	esw_destroy_restore_table(esw);
	esw_destroy_offloads_table(esw);
	esw_destroy_uplink_offloads_acl_tables(esw);
	mutex_destroy(&esw->fdb_table.offloads.vports.lock);
}

static void
esw_vfs_changed_event_handler(struct mlx5_eswitch *esw, const u32 *out)
{
	bool host_pf_disabled;
	u16 new_num_vfs;

	new_num_vfs = MLX5_GET(query_esw_functions_out, out,
			       host_params_context.host_num_of_vfs);
	host_pf_disabled = MLX5_GET(query_esw_functions_out, out,
				    host_params_context.host_pf_disabled);

	if (new_num_vfs == esw->esw_funcs.num_vfs || host_pf_disabled)
		return;

	/* Number of VFs can only change from "0 to x" or "x to 0". */
	if (esw->esw_funcs.num_vfs > 0) {
		mlx5_eswitch_unload_vf_vports(esw, esw->esw_funcs.num_vfs);
	} else {
		int err;

		err = mlx5_eswitch_load_vf_vports(esw, new_num_vfs,
						  MLX5_VPORT_UC_ADDR_CHANGE);
		if (err)
			return;
	}
	esw->esw_funcs.num_vfs = new_num_vfs;
}

static void esw_functions_changed_event_handler(struct work_struct *work)
{
	struct mlx5_host_work *host_work;
	struct mlx5_eswitch *esw;
	const u32 *out;

	host_work = container_of(work, struct mlx5_host_work, work);
	esw = host_work->esw;

	out = mlx5_esw_query_functions(esw->dev);
	if (IS_ERR(out))
		goto out;

	esw_vfs_changed_event_handler(esw, out);
	kvfree(out);
out:
	kfree(host_work);
}

int mlx5_esw_funcs_changed_handler(struct notifier_block *nb, unsigned long type, void *data)
{
	struct mlx5_esw_functions *esw_funcs;
	struct mlx5_host_work *host_work;
	struct mlx5_eswitch *esw;

	host_work = kzalloc(sizeof(*host_work), GFP_ATOMIC);
	if (!host_work)
		return NOTIFY_DONE;

	esw_funcs = mlx5_nb_cof(nb, struct mlx5_esw_functions, nb);
	esw = container_of(esw_funcs, struct mlx5_eswitch, esw_funcs);

	host_work->esw = esw;

	INIT_WORK(&host_work->work, esw_functions_changed_event_handler);
	queue_work(esw->work_queue, &host_work->work);

	return NOTIFY_OK;
}

int esw_offloads_enable(struct mlx5_eswitch *esw)
{
	struct mlx5_vport *vport;
	int err, i;

	if (MLX5_CAP_ESW_FLOWTABLE_FDB(esw->dev, reformat) &&
	    MLX5_CAP_ESW_FLOWTABLE_FDB(esw->dev, decap))
		esw->offloads.encap = DEVLINK_ESWITCH_ENCAP_MODE_BASIC;
	else
		esw->offloads.encap = DEVLINK_ESWITCH_ENCAP_MODE_NONE;

	mutex_init(&esw->offloads.termtbl_mutex);
	mlx5_rdma_enable_roce(esw->dev);

	err = esw_set_passing_vport_metadata(esw, true);
	if (err)
		goto err_vport_metadata;

	err = esw_offloads_steering_init(esw);
	if (err)
		goto err_steering_init;

	/* Representor will control the vport link state */
	mlx5_esw_for_each_vf_vport(esw, i, vport, esw->esw_funcs.num_vfs)
		vport->info.link_state = MLX5_VPORT_ADMIN_STATE_DOWN;

	/* Uplink vport rep must load first. */
	err = esw_offloads_load_rep(esw, MLX5_VPORT_UPLINK);
	if (err)
		goto err_uplink;

	/* Representor will control the vport link state */
	mlx5_esw_for_each_vf_vport(esw, i, vport, esw->esw_funcs.num_vfs)
		vport->info.link_state = MLX5_VPORT_ADMIN_STATE_DOWN;

	err = mlx5_eswitch_enable_pf_vf_vports(esw, MLX5_VPORT_UC_ADDR_CHANGE);
	if (err)
		goto err_vports;

	esw_offloads_devcom_init(esw);

	return 0;

err_vports:
	esw_offloads_unload_rep(esw, MLX5_VPORT_UPLINK);
err_uplink:
	esw_offloads_steering_cleanup(esw);
err_steering_init:
	esw_set_passing_vport_metadata(esw, false);
err_vport_metadata:
	mlx5_rdma_disable_roce(esw->dev);
	mutex_destroy(&esw->offloads.termtbl_mutex);
	return err;
}

static int esw_offloads_stop(struct mlx5_eswitch *esw,
			     struct netlink_ext_ack *extack)
{
	int err, err1;

	mlx5_eswitch_disable_locked(esw, false);
	err = mlx5_eswitch_enable_locked(esw, MLX5_ESWITCH_LEGACY,
					 MLX5_ESWITCH_IGNORE_NUM_VFS);
	if (err) {
		NL_SET_ERR_MSG_MOD(extack, "Failed setting eswitch to legacy");
		err1 = mlx5_eswitch_enable_locked(esw, MLX5_ESWITCH_OFFLOADS,
						  MLX5_ESWITCH_IGNORE_NUM_VFS);
		if (err1) {
			NL_SET_ERR_MSG_MOD(extack,
					   "Failed setting eswitch back to offloads");
		}
	}

	return err;
}

void esw_offloads_disable(struct mlx5_eswitch *esw)
{
	esw_offloads_devcom_cleanup(esw);
	mlx5_eswitch_disable_pf_vf_vports(esw);
	esw_offloads_unload_rep(esw, MLX5_VPORT_UPLINK);
	esw_set_passing_vport_metadata(esw, false);
	esw_offloads_steering_cleanup(esw);
	mlx5_rdma_disable_roce(esw->dev);
	mutex_destroy(&esw->offloads.termtbl_mutex);
	esw->offloads.encap = DEVLINK_ESWITCH_ENCAP_MODE_NONE;
}

static int esw_mode_from_devlink(u16 mode, u16 *mlx5_mode)
{
	switch (mode) {
	case DEVLINK_ESWITCH_MODE_LEGACY:
		*mlx5_mode = MLX5_ESWITCH_LEGACY;
		break;
	case DEVLINK_ESWITCH_MODE_SWITCHDEV:
		*mlx5_mode = MLX5_ESWITCH_OFFLOADS;
		break;
	default:
		return -EINVAL;
	}

	return 0;
}

static int esw_mode_to_devlink(u16 mlx5_mode, u16 *mode)
{
	switch (mlx5_mode) {
	case MLX5_ESWITCH_LEGACY:
		*mode = DEVLINK_ESWITCH_MODE_LEGACY;
		break;
	case MLX5_ESWITCH_OFFLOADS:
		*mode = DEVLINK_ESWITCH_MODE_SWITCHDEV;
		break;
	default:
		return -EINVAL;
	}

	return 0;
}

static int esw_inline_mode_from_devlink(u8 mode, u8 *mlx5_mode)
{
	switch (mode) {
	case DEVLINK_ESWITCH_INLINE_MODE_NONE:
		*mlx5_mode = MLX5_INLINE_MODE_NONE;
		break;
	case DEVLINK_ESWITCH_INLINE_MODE_LINK:
		*mlx5_mode = MLX5_INLINE_MODE_L2;
		break;
	case DEVLINK_ESWITCH_INLINE_MODE_NETWORK:
		*mlx5_mode = MLX5_INLINE_MODE_IP;
		break;
	case DEVLINK_ESWITCH_INLINE_MODE_TRANSPORT:
		*mlx5_mode = MLX5_INLINE_MODE_TCP_UDP;
		break;
	default:
		return -EINVAL;
	}

	return 0;
}

static int esw_inline_mode_to_devlink(u8 mlx5_mode, u8 *mode)
{
	switch (mlx5_mode) {
	case MLX5_INLINE_MODE_NONE:
		*mode = DEVLINK_ESWITCH_INLINE_MODE_NONE;
		break;
	case MLX5_INLINE_MODE_L2:
		*mode = DEVLINK_ESWITCH_INLINE_MODE_LINK;
		break;
	case MLX5_INLINE_MODE_IP:
		*mode = DEVLINK_ESWITCH_INLINE_MODE_NETWORK;
		break;
	case MLX5_INLINE_MODE_TCP_UDP:
		*mode = DEVLINK_ESWITCH_INLINE_MODE_TRANSPORT;
		break;
	default:
		return -EINVAL;
	}

	return 0;
}

static int mlx5_eswitch_check(const struct mlx5_core_dev *dev)
{
	if (MLX5_CAP_GEN(dev, port_type) != MLX5_CAP_PORT_TYPE_ETH)
		return -EOPNOTSUPP;

	if(!MLX5_ESWITCH_MANAGER(dev))
		return -EPERM;

	return 0;
}

static int eswitch_devlink_esw_mode_check(const struct mlx5_eswitch *esw)
{
	/* devlink commands in NONE eswitch mode are currently supported only
	 * on ECPF.
	 */
	return (esw->mode == MLX5_ESWITCH_NONE &&
		!mlx5_core_is_ecpf_esw_manager(esw->dev)) ? -EOPNOTSUPP : 0;
}

int mlx5_devlink_eswitch_mode_set(struct devlink *devlink, u16 mode,
				  struct netlink_ext_ack *extack)
{
	struct mlx5_core_dev *dev = devlink_priv(devlink);
	struct mlx5_eswitch *esw = dev->priv.eswitch;
	u16 cur_mlx5_mode, mlx5_mode = 0;
	int err;

	err = mlx5_eswitch_check(dev);
	if (err)
		return err;

	if (esw_mode_from_devlink(mode, &mlx5_mode))
		return -EINVAL;

	mutex_lock(&esw->mode_lock);
	err = eswitch_devlink_esw_mode_check(esw);
	if (err)
		goto unlock;

	cur_mlx5_mode = esw->mode;

	if (cur_mlx5_mode == mlx5_mode)
		goto unlock;

	if (mode == DEVLINK_ESWITCH_MODE_SWITCHDEV)
		err = esw_offloads_start(esw, extack);
	else if (mode == DEVLINK_ESWITCH_MODE_LEGACY)
		err = esw_offloads_stop(esw, extack);
	else
		err = -EINVAL;

unlock:
	mutex_unlock(&esw->mode_lock);
	return err;
}

int mlx5_devlink_eswitch_mode_get(struct devlink *devlink, u16 *mode)
{
	struct mlx5_core_dev *dev = devlink_priv(devlink);
	struct mlx5_eswitch *esw = dev->priv.eswitch;
	int err;

	err = mlx5_eswitch_check(dev);
	if (err)
		return err;

	mutex_lock(&esw->mode_lock);
	err = eswitch_devlink_esw_mode_check(dev->priv.eswitch);
	if (err)
		goto unlock;

	err = esw_mode_to_devlink(esw->mode, mode);
unlock:
	mutex_unlock(&esw->mode_lock);
	return err;
}

int mlx5_devlink_eswitch_inline_mode_set(struct devlink *devlink, u8 mode,
					 struct netlink_ext_ack *extack)
{
	struct mlx5_core_dev *dev = devlink_priv(devlink);
	struct mlx5_eswitch *esw = dev->priv.eswitch;
	int err, vport, num_vport;
	u8 mlx5_mode;

	err = mlx5_eswitch_check(dev);
	if (err)
		return err;

	mutex_lock(&esw->mode_lock);
	err = eswitch_devlink_esw_mode_check(esw);
	if (err)
		goto out;

	switch (MLX5_CAP_ETH(dev, wqe_inline_mode)) {
	case MLX5_CAP_INLINE_MODE_NOT_REQUIRED:
		if (mode == DEVLINK_ESWITCH_INLINE_MODE_NONE)
			goto out;
		/* fall through */
	case MLX5_CAP_INLINE_MODE_L2:
		NL_SET_ERR_MSG_MOD(extack, "Inline mode can't be set");
		err = -EOPNOTSUPP;
		goto out;
	case MLX5_CAP_INLINE_MODE_VPORT_CONTEXT:
		break;
	}

	if (atomic64_read(&esw->offloads.num_flows) > 0) {
		NL_SET_ERR_MSG_MOD(extack,
				   "Can't set inline mode when flows are configured");
		err = -EOPNOTSUPP;
		goto out;
	}

	err = esw_inline_mode_from_devlink(mode, &mlx5_mode);
	if (err)
		goto out;

	mlx5_esw_for_each_host_func_vport(esw, vport, esw->esw_funcs.num_vfs) {
		err = mlx5_modify_nic_vport_min_inline(dev, vport, mlx5_mode);
		if (err) {
			NL_SET_ERR_MSG_MOD(extack,
					   "Failed to set min inline on vport");
			goto revert_inline_mode;
		}
	}

	esw->offloads.inline_mode = mlx5_mode;
	mutex_unlock(&esw->mode_lock);
	return 0;

revert_inline_mode:
	num_vport = --vport;
	mlx5_esw_for_each_host_func_vport_reverse(esw, vport, num_vport)
		mlx5_modify_nic_vport_min_inline(dev,
						 vport,
						 esw->offloads.inline_mode);
out:
	mutex_unlock(&esw->mode_lock);
	return err;
}

int mlx5_devlink_eswitch_inline_mode_get(struct devlink *devlink, u8 *mode)
{
	struct mlx5_core_dev *dev = devlink_priv(devlink);
	struct mlx5_eswitch *esw = dev->priv.eswitch;
	int err;

	err = mlx5_eswitch_check(dev);
	if (err)
		return err;

	mutex_lock(&esw->mode_lock);
	err = eswitch_devlink_esw_mode_check(esw);
	if (err)
		goto unlock;

	err = esw_inline_mode_to_devlink(esw->offloads.inline_mode, mode);
unlock:
	mutex_unlock(&esw->mode_lock);
	return err;
}

int mlx5_devlink_eswitch_encap_mode_set(struct devlink *devlink,
					enum devlink_eswitch_encap_mode encap,
					struct netlink_ext_ack *extack)
{
	struct mlx5_core_dev *dev = devlink_priv(devlink);
	struct mlx5_eswitch *esw = dev->priv.eswitch;
	int err;

	err = mlx5_eswitch_check(dev);
	if (err)
		return err;

	mutex_lock(&esw->mode_lock);
	err = eswitch_devlink_esw_mode_check(esw);
	if (err)
		goto unlock;

	if (encap != DEVLINK_ESWITCH_ENCAP_MODE_NONE &&
	    (!MLX5_CAP_ESW_FLOWTABLE_FDB(dev, reformat) ||
	     !MLX5_CAP_ESW_FLOWTABLE_FDB(dev, decap))) {
		err = -EOPNOTSUPP;
		goto unlock;
	}

	if (encap && encap != DEVLINK_ESWITCH_ENCAP_MODE_BASIC) {
		err = -EOPNOTSUPP;
		goto unlock;
	}

	if (esw->mode == MLX5_ESWITCH_LEGACY) {
		esw->offloads.encap = encap;
		goto unlock;
	}

	if (esw->offloads.encap == encap)
		goto unlock;

	if (atomic64_read(&esw->offloads.num_flows) > 0) {
		NL_SET_ERR_MSG_MOD(extack,
				   "Can't set encapsulation when flows are configured");
		err = -EOPNOTSUPP;
		goto unlock;
	}

	esw_destroy_offloads_fdb_tables(esw);

	esw->offloads.encap = encap;

	err = esw_create_offloads_fdb_tables(esw, esw->nvports);

	if (err) {
		NL_SET_ERR_MSG_MOD(extack,
				   "Failed re-creating fast FDB table");
		esw->offloads.encap = !encap;
		(void)esw_create_offloads_fdb_tables(esw, esw->nvports);
	}

unlock:
	mutex_unlock(&esw->mode_lock);
	return err;
}

int mlx5_devlink_eswitch_encap_mode_get(struct devlink *devlink,
					enum devlink_eswitch_encap_mode *encap)
{
	struct mlx5_core_dev *dev = devlink_priv(devlink);
	struct mlx5_eswitch *esw = dev->priv.eswitch;
	int err;

	err = mlx5_eswitch_check(dev);
	if (err)
		return err;

	mutex_lock(&esw->mode_lock);
	err = eswitch_devlink_esw_mode_check(esw);
	if (err)
		goto unlock;

	*encap = esw->offloads.encap;
unlock:
	mutex_unlock(&esw->mode_lock);
	return 0;
}

static bool
mlx5_eswitch_vport_has_rep(const struct mlx5_eswitch *esw, u16 vport_num)
{
	/* Currently, only ECPF based device has representor for host PF. */
	if (vport_num == MLX5_VPORT_PF &&
	    !mlx5_core_is_ecpf_esw_manager(esw->dev))
		return false;

	if (vport_num == MLX5_VPORT_ECPF &&
	    !mlx5_ecpf_vport_exists(esw->dev))
		return false;

	return true;
}

void mlx5_eswitch_register_vport_reps(struct mlx5_eswitch *esw,
				      const struct mlx5_eswitch_rep_ops *ops,
				      u8 rep_type)
{
	struct mlx5_eswitch_rep_data *rep_data;
	struct mlx5_eswitch_rep *rep;
	int i;

	esw->offloads.rep_ops[rep_type] = ops;
	mlx5_esw_for_all_reps(esw, i, rep) {
		if (likely(mlx5_eswitch_vport_has_rep(esw, i))) {
			rep_data = &rep->rep_data[rep_type];
			atomic_set(&rep_data->state, REP_REGISTERED);
		}
	}
}
EXPORT_SYMBOL(mlx5_eswitch_register_vport_reps);

void mlx5_eswitch_unregister_vport_reps(struct mlx5_eswitch *esw, u8 rep_type)
{
	struct mlx5_eswitch_rep *rep;
	int i;

	if (esw->mode == MLX5_ESWITCH_OFFLOADS)
		__unload_reps_all_vport(esw, rep_type);

	mlx5_esw_for_all_reps(esw, i, rep)
		atomic_set(&rep->rep_data[rep_type].state, REP_UNREGISTERED);
}
EXPORT_SYMBOL(mlx5_eswitch_unregister_vport_reps);

void *mlx5_eswitch_get_uplink_priv(struct mlx5_eswitch *esw, u8 rep_type)
{
	struct mlx5_eswitch_rep *rep;

	rep = mlx5_eswitch_get_rep(esw, MLX5_VPORT_UPLINK);
	return rep->rep_data[rep_type].priv;
}

void *mlx5_eswitch_get_proto_dev(struct mlx5_eswitch *esw,
				 u16 vport,
				 u8 rep_type)
{
	struct mlx5_eswitch_rep *rep;

	rep = mlx5_eswitch_get_rep(esw, vport);

	if (atomic_read(&rep->rep_data[rep_type].state) == REP_LOADED &&
	    esw->offloads.rep_ops[rep_type]->get_proto_dev)
		return esw->offloads.rep_ops[rep_type]->get_proto_dev(rep);
	return NULL;
}
EXPORT_SYMBOL(mlx5_eswitch_get_proto_dev);

void *mlx5_eswitch_uplink_get_proto_dev(struct mlx5_eswitch *esw, u8 rep_type)
{
	return mlx5_eswitch_get_proto_dev(esw, MLX5_VPORT_UPLINK, rep_type);
}
EXPORT_SYMBOL(mlx5_eswitch_uplink_get_proto_dev);

struct mlx5_eswitch_rep *mlx5_eswitch_vport_rep(struct mlx5_eswitch *esw,
						u16 vport)
{
	return mlx5_eswitch_get_rep(esw, vport);
}
EXPORT_SYMBOL(mlx5_eswitch_vport_rep);

bool mlx5_eswitch_is_vf_vport(const struct mlx5_eswitch *esw, u16 vport_num)
{
	return vport_num >= MLX5_VPORT_FIRST_VF &&
	       vport_num <= esw->dev->priv.sriov.max_vfs;
}

bool mlx5_eswitch_reg_c1_loopback_enabled(const struct mlx5_eswitch *esw)
{
	return !!(esw->flags & MLX5_ESWITCH_REG_C1_LOOPBACK_ENABLED);
}
EXPORT_SYMBOL(mlx5_eswitch_reg_c1_loopback_enabled);

bool mlx5_eswitch_vport_match_metadata_enabled(const struct mlx5_eswitch *esw)
{
	return !!(esw->flags & MLX5_ESWITCH_VPORT_MATCH_METADATA);
}
EXPORT_SYMBOL(mlx5_eswitch_vport_match_metadata_enabled);

u32 mlx5_eswitch_get_vport_metadata_for_match(struct mlx5_eswitch *esw,
					      u16 vport_num)
{
	u32 vport_num_mask = GENMASK(ESW_VPORT_BITS - 1, 0);
	u32 vhca_id_mask = GENMASK(ESW_VHCA_ID_BITS - 1, 0);
	u32 vhca_id = MLX5_CAP_GEN(esw->dev, vhca_id);
	u32 val;

	/* Make sure the vhca_id fits the ESW_VHCA_ID_BITS */
	WARN_ON_ONCE(vhca_id >= BIT(ESW_VHCA_ID_BITS));

	/* Trim vhca_id to ESW_VHCA_ID_BITS */
	vhca_id &= vhca_id_mask;

	/* Make sure pf and ecpf map to end of ESW_VPORT_BITS range so they
	 * don't overlap with VF numbers, and themselves, after trimming.
	 */
	WARN_ON_ONCE((MLX5_VPORT_UPLINK & vport_num_mask) <
		     vport_num_mask - 1);
	WARN_ON_ONCE((MLX5_VPORT_ECPF & vport_num_mask) <
		     vport_num_mask - 1);
	WARN_ON_ONCE((MLX5_VPORT_UPLINK & vport_num_mask) ==
		     (MLX5_VPORT_ECPF & vport_num_mask));

	/* Make sure that the VF vport_num fits ESW_VPORT_BITS and don't
	 * overlap with pf and ecpf.
	 */
	if (vport_num != MLX5_VPORT_UPLINK &&
	    vport_num != MLX5_VPORT_ECPF)
		WARN_ON_ONCE(vport_num >= vport_num_mask - 1);

	/* We can now trim vport_num to ESW_VPORT_BITS */
	vport_num &= vport_num_mask;

	val = (vhca_id << ESW_VPORT_BITS) | vport_num;
	return val << (32 - ESW_SOURCE_PORT_METADATA_BITS);
}
EXPORT_SYMBOL(mlx5_eswitch_get_vport_metadata_for_match);<|MERGE_RESOLUTION|>--- conflicted
+++ resolved
@@ -37,11 +37,7 @@
 #include <linux/mlx5/fs.h>
 #include "mlx5_core.h"
 #include "eswitch.h"
-<<<<<<< HEAD
-#include "eswitch_offloads_chains.h"
-=======
 #include "esw/chains.h"
->>>>>>> 04d5ce62
 #include "rdma.h"
 #include "en.h"
 #include "fs_core.h"
@@ -53,13 +49,10 @@
  */
 #define MLX5_ESW_MISS_FLOWS (2)
 #define UPLINK_REP_INDEX 0
-<<<<<<< HEAD
-=======
 
 /* Per vport tables */
 
 #define MLX5_ESW_VPORT_TABLE_SIZE 128
->>>>>>> 04d5ce62
 
 /* This struct is used as a key to the hash table and we need it to be packed
  * so hash result is consistent
@@ -122,8 +115,6 @@
 	return NULL;
 }
 
-<<<<<<< HEAD
-=======
 static void
 esw_vport_tbl_put(struct mlx5_eswitch *esw, struct mlx5_esw_flow_attr *attr)
 {
@@ -243,7 +234,6 @@
 	return &esw->offloads.vport_reps[idx];
 }
 
->>>>>>> 04d5ce62
 static bool
 esw_check_ingress_prio_tag_enabled(const struct mlx5_eswitch *esw,
 				   const struct mlx5_vport *vport)
@@ -334,16 +324,12 @@
 	if (flow_act.action & MLX5_FLOW_CONTEXT_ACTION_FWD_DEST) {
 		struct mlx5_flow_table *ft;
 
-<<<<<<< HEAD
-		if (attr->flags & MLX5_ESW_ATTR_FLAG_SLOW_PATH) {
-=======
 		if (attr->dest_ft) {
 			flow_act.flags |= FLOW_ACT_IGNORE_FLOW_LEVEL;
 			dest[i].type = MLX5_FLOW_DESTINATION_TYPE_FLOW_TABLE;
 			dest[i].ft = attr->dest_ft;
 			i++;
 		} else if (attr->flags & MLX5_ESW_ATTR_FLAG_SLOW_PATH) {
->>>>>>> 04d5ce62
 			flow_act.flags |= FLOW_ACT_IGNORE_FLOW_LEVEL;
 			dest[i].type = MLX5_FLOW_DESTINATION_TYPE_FLOW_TABLE;
 			dest[i].ft = mlx5_esw_chains_get_tc_end_ft(esw);
@@ -394,10 +380,6 @@
 	if (flow_act.action & MLX5_FLOW_CONTEXT_ACTION_MOD_HDR)
 		flow_act.modify_hdr = attr->modify_hdr;
 
-<<<<<<< HEAD
-	fdb = mlx5_esw_chains_get_table(esw, attr->chain, attr->prio,
-					!!split);
-=======
 	if (split) {
 		fdb = esw_vport_tbl_get(esw, attr);
 	} else {
@@ -410,7 +392,6 @@
 		if (!(attr->flags & MLX5_ESW_ATTR_FLAG_NO_IN_PORT))
 			mlx5_eswitch_set_rule_source_port(esw, spec, attr);
 	}
->>>>>>> 04d5ce62
 	if (IS_ERR(fdb)) {
 		rule = ERR_CAST(fdb);
 		goto err_esw_get;
@@ -429,14 +410,10 @@
 	return rule;
 
 err_add_rule:
-<<<<<<< HEAD
-	mlx5_esw_chains_put_table(esw, attr->chain, attr->prio, !!split);
-=======
 	if (split)
 		esw_vport_tbl_put(esw, attr);
 	else if (attr->chain || attr->prio)
 		mlx5_esw_chains_put_table(esw, attr->chain, attr->prio, 0);
->>>>>>> 04d5ce62
 err_esw_get:
 	if (!(attr->flags & MLX5_ESW_ATTR_FLAG_SLOW_PATH) && attr->dest_chain)
 		mlx5_esw_chains_put_table(esw, attr->dest_chain, 1, 0);
@@ -462,11 +439,7 @@
 		goto err_get_fast;
 	}
 
-<<<<<<< HEAD
-	fwd_fdb = mlx5_esw_chains_get_table(esw, attr->chain, attr->prio, 1);
-=======
 	fwd_fdb = esw_vport_tbl_get(esw, attr);
->>>>>>> 04d5ce62
 	if (IS_ERR(fwd_fdb)) {
 		rule = ERR_CAST(fwd_fdb);
 		goto err_get_fwd;
@@ -504,11 +477,7 @@
 
 	return rule;
 add_err:
-<<<<<<< HEAD
-	mlx5_esw_chains_put_table(esw, attr->chain, attr->prio, 1);
-=======
 	esw_vport_tbl_put(esw, attr);
->>>>>>> 04d5ce62
 err_get_fwd:
 	mlx5_esw_chains_put_table(esw, attr->chain, attr->prio, 0);
 err_get_fast:
@@ -537,13 +506,6 @@
 	atomic64_dec(&esw->offloads.num_flows);
 
 	if (fwd_rule)  {
-<<<<<<< HEAD
-		mlx5_esw_chains_put_table(esw, attr->chain, attr->prio, 1);
-		mlx5_esw_chains_put_table(esw, attr->chain, attr->prio, 0);
-	} else {
-		mlx5_esw_chains_put_table(esw, attr->chain, attr->prio,
-					  !!split);
-=======
 		esw_vport_tbl_put(esw, attr);
 		mlx5_esw_chains_put_table(esw, attr->chain, attr->prio, 0);
 	} else {
@@ -552,7 +514,6 @@
 		else if (attr->chain || attr->prio)
 			mlx5_esw_chains_put_table(esw, attr->chain, attr->prio,
 						  0);
->>>>>>> 04d5ce62
 		if (attr->dest_chain)
 			mlx5_esw_chains_put_table(esw, attr->dest_chain, 1, 0);
 	}
@@ -1091,8 +1052,6 @@
 	return err;
 }
 
-<<<<<<< HEAD
-=======
 struct mlx5_flow_handle *
 esw_add_restore_rule(struct mlx5_eswitch *esw, u32 tag)
 {
@@ -1146,7 +1105,6 @@
 	return ESW_CHAIN_TAG_METADATA_MASK;
 }
 
->>>>>>> 04d5ce62
 #define MAX_PF_SQ 256
 #define MAX_SQ_NVPORTS 32
 
@@ -2261,11 +2219,8 @@
 		total_vports = num_vfs + MLX5_SPECIAL_VPORTS(esw->dev);
 
 	memset(&esw->fdb_table.offloads, 0, sizeof(struct offloads_fdb));
-<<<<<<< HEAD
-=======
 	mutex_init(&esw->fdb_table.offloads.vports.lock);
 	hash_init(esw->fdb_table.offloads.vports.table);
->>>>>>> 04d5ce62
 
 	err = esw_create_uplink_offloads_acl_tables(esw);
 	if (err)
@@ -2410,10 +2365,6 @@
 	err = esw_offloads_load_rep(esw, MLX5_VPORT_UPLINK);
 	if (err)
 		goto err_uplink;
-
-	/* Representor will control the vport link state */
-	mlx5_esw_for_each_vf_vport(esw, i, vport, esw->esw_funcs.num_vfs)
-		vport->info.link_state = MLX5_VPORT_ADMIN_STATE_DOWN;
 
 	err = mlx5_eswitch_enable_pf_vf_vports(esw, MLX5_VPORT_UC_ADDR_CHANGE);
 	if (err)
