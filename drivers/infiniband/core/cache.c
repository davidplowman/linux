/*
 * Copyright (c) 2004 Topspin Communications.  All rights reserved.
 * Copyright (c) 2005 Intel Corporation. All rights reserved.
 * Copyright (c) 2005 Sun Microsystems, Inc. All rights reserved.
 * Copyright (c) 2005 Voltaire, Inc. All rights reserved.
 *
 * This software is available to you under a choice of one of two
 * licenses.  You may choose to be licensed under the terms of the GNU
 * General Public License (GPL) Version 2, available from the file
 * COPYING in the main directory of this source tree, or the
 * OpenIB.org BSD license below:
 *
 *     Redistribution and use in source and binary forms, with or
 *     without modification, are permitted provided that the following
 *     conditions are met:
 *
 *      - Redistributions of source code must retain the above
 *        copyright notice, this list of conditions and the following
 *        disclaimer.
 *
 *      - Redistributions in binary form must reproduce the above
 *        copyright notice, this list of conditions and the following
 *        disclaimer in the documentation and/or other materials
 *        provided with the distribution.
 *
 * THE SOFTWARE IS PROVIDED "AS IS", WITHOUT WARRANTY OF ANY KIND,
 * EXPRESS OR IMPLIED, INCLUDING BUT NOT LIMITED TO THE WARRANTIES OF
 * MERCHANTABILITY, FITNESS FOR A PARTICULAR PURPOSE AND
 * NONINFRINGEMENT. IN NO EVENT SHALL THE AUTHORS OR COPYRIGHT HOLDERS
 * BE LIABLE FOR ANY CLAIM, DAMAGES OR OTHER LIABILITY, WHETHER IN AN
 * ACTION OF CONTRACT, TORT OR OTHERWISE, ARISING FROM, OUT OF OR IN
 * CONNECTION WITH THE SOFTWARE OR THE USE OR OTHER DEALINGS IN THE
 * SOFTWARE.
 */

#include <linux/module.h>
#include <linux/errno.h>
#include <linux/slab.h>
#include <linux/workqueue.h>
#include <linux/netdevice.h>
#include <net/addrconf.h>

#include <rdma/ib_cache.h>

#include "core_priv.h"

struct ib_pkey_cache {
	int             table_len;
	u16             table[0];
};

struct ib_update_work {
	struct work_struct work;
	struct ib_device  *device;
	u8                 port_num;
	bool		   enforce_security;
};

union ib_gid zgid;
EXPORT_SYMBOL(zgid);

enum gid_attr_find_mask {
	GID_ATTR_FIND_MASK_GID          = 1UL << 0,
	GID_ATTR_FIND_MASK_NETDEV	= 1UL << 1,
	GID_ATTR_FIND_MASK_DEFAULT	= 1UL << 2,
	GID_ATTR_FIND_MASK_GID_TYPE	= 1UL << 3,
};

enum gid_table_entry_state {
	GID_TABLE_ENTRY_INVALID		= 1,
	GID_TABLE_ENTRY_VALID		= 2,
	/*
	 * Indicates that entry is pending to be removed, there may
	 * be active users of this GID entry.
	 * When last user of the GID entry releases reference to it,
	 * GID entry is detached from the table.
	 */
	GID_TABLE_ENTRY_PENDING_DEL	= 3,
};

struct ib_gid_table_entry {
	struct kref			kref;
	struct work_struct		del_work;
	struct ib_gid_attr		attr;
	void				*context;
	enum gid_table_entry_state	state;
};

struct ib_gid_table {
	int				sz;
	/* In RoCE, adding a GID to the table requires:
	 * (a) Find if this GID is already exists.
	 * (b) Find a free space.
	 * (c) Write the new GID
	 *
	 * Delete requires different set of operations:
	 * (a) Find the GID
	 * (b) Delete it.
	 *
	 **/
	/* Any writer to data_vec must hold this lock and the write side of
	 * rwlock. Readers must hold only rwlock. All writers must be in a
	 * sleepable context.
	 */
	struct mutex			lock;
	/* rwlock protects data_vec[ix]->state and entry pointer.
	 */
	rwlock_t			rwlock;
	struct ib_gid_table_entry	**data_vec;
	/* bit field, each bit indicates the index of default GID */
	u32				default_gid_indices;
};

static void dispatch_gid_change_event(struct ib_device *ib_dev, u8 port)
{
	struct ib_event event;

	event.device		= ib_dev;
	event.element.port_num	= port;
	event.event		= IB_EVENT_GID_CHANGE;

	ib_dispatch_event(&event);
}

static const char * const gid_type_str[] = {
	[IB_GID_TYPE_IB]	= "IB/RoCE v1",
	[IB_GID_TYPE_ROCE_UDP_ENCAP]	= "RoCE v2",
};

const char *ib_cache_gid_type_str(enum ib_gid_type gid_type)
{
	if (gid_type < ARRAY_SIZE(gid_type_str) && gid_type_str[gid_type])
		return gid_type_str[gid_type];

	return "Invalid GID type";
}
EXPORT_SYMBOL(ib_cache_gid_type_str);

/** rdma_is_zero_gid - Check if given GID is zero or not.
 * @gid:	GID to check
 * Returns true if given GID is zero, returns false otherwise.
 */
bool rdma_is_zero_gid(const union ib_gid *gid)
{
	return !memcmp(gid, &zgid, sizeof(*gid));
}
EXPORT_SYMBOL(rdma_is_zero_gid);

/** is_gid_index_default - Check if a given index belongs to
 * reserved default GIDs or not.
 * @table:	GID table pointer
 * @index:	Index to check in GID table
 * Returns true if index is one of the reserved default GID index otherwise
 * returns false.
 */
static bool is_gid_index_default(const struct ib_gid_table *table,
				 unsigned int index)
{
	return index < 32 && (BIT(index) & table->default_gid_indices);
}

int ib_cache_gid_parse_type_str(const char *buf)
{
	unsigned int i;
	size_t len;
	int err = -EINVAL;

	len = strlen(buf);
	if (len == 0)
		return -EINVAL;

	if (buf[len - 1] == '\n')
		len--;

	for (i = 0; i < ARRAY_SIZE(gid_type_str); ++i)
		if (gid_type_str[i] && !strncmp(buf, gid_type_str[i], len) &&
		    len == strlen(gid_type_str[i])) {
			err = i;
			break;
		}

	return err;
}
EXPORT_SYMBOL(ib_cache_gid_parse_type_str);

static struct ib_gid_table *rdma_gid_table(struct ib_device *device, u8 port)
{
	return device->cache.ports[port - rdma_start_port(device)].gid;
}

static bool is_gid_entry_free(const struct ib_gid_table_entry *entry)
{
	return !entry;
}

static bool is_gid_entry_valid(const struct ib_gid_table_entry *entry)
<<<<<<< HEAD
{
	return entry && entry->state == GID_TABLE_ENTRY_VALID;
}

static void schedule_free_gid(struct kref *kref)
{
=======
{
	return entry && entry->state == GID_TABLE_ENTRY_VALID;
}

static void schedule_free_gid(struct kref *kref)
{
>>>>>>> f9885ef8
	struct ib_gid_table_entry *entry =
			container_of(kref, struct ib_gid_table_entry, kref);

	queue_work(ib_wq, &entry->del_work);
}

static void free_gid_entry_locked(struct ib_gid_table_entry *entry)
{
	struct ib_device *device = entry->attr.device;
	u8 port_num = entry->attr.port_num;
	struct ib_gid_table *table = rdma_gid_table(device, port_num);

	pr_debug("%s device=%s port=%d index=%d gid %pI6\n", __func__,
		 device->name, port_num, entry->attr.index,
		 entry->attr.gid.raw);
<<<<<<< HEAD

	if (rdma_cap_roce_gid_table(device, port_num) &&
	    entry->state != GID_TABLE_ENTRY_INVALID)
		device->del_gid(&entry->attr, &entry->context);

	write_lock_irq(&table->rwlock);

=======

	if (rdma_cap_roce_gid_table(device, port_num) &&
	    entry->state != GID_TABLE_ENTRY_INVALID)
		device->del_gid(&entry->attr, &entry->context);

	write_lock_irq(&table->rwlock);

>>>>>>> f9885ef8
	/*
	 * The only way to avoid overwriting NULL in table is
	 * by comparing if it is same entry in table or not!
	 * If new entry in table is added by the time we free here,
	 * don't overwrite the table entry.
	 */
	if (entry == table->data_vec[entry->attr.index])
		table->data_vec[entry->attr.index] = NULL;
	/* Now this index is ready to be allocated */
	write_unlock_irq(&table->rwlock);

	if (entry->attr.ndev)
		dev_put(entry->attr.ndev);
	kfree(entry);
}

static void free_gid_entry(struct kref *kref)
{
	struct ib_gid_table_entry *entry =
			container_of(kref, struct ib_gid_table_entry, kref);

	free_gid_entry_locked(entry);
}

/**
 * free_gid_work - Release reference to the GID entry
 * @work: Work structure to refer to GID entry which needs to be
 * deleted.
 *
 * free_gid_work() frees the entry from the HCA's hardware table
 * if provider supports it. It releases reference to netdevice.
 */
static void free_gid_work(struct work_struct *work)
{
	struct ib_gid_table_entry *entry =
		container_of(work, struct ib_gid_table_entry, del_work);
	struct ib_device *device = entry->attr.device;
	u8 port_num = entry->attr.port_num;
	struct ib_gid_table *table = rdma_gid_table(device, port_num);

	mutex_lock(&table->lock);
	free_gid_entry_locked(entry);
	mutex_unlock(&table->lock);
}

static struct ib_gid_table_entry *
alloc_gid_entry(const struct ib_gid_attr *attr)
{
	struct ib_gid_table_entry *entry;

	entry = kzalloc(sizeof(*entry), GFP_KERNEL);
	if (!entry)
		return NULL;
	kref_init(&entry->kref);
	memcpy(&entry->attr, attr, sizeof(*attr));
	if (entry->attr.ndev)
		dev_hold(entry->attr.ndev);
	INIT_WORK(&entry->del_work, free_gid_work);
	entry->state = GID_TABLE_ENTRY_INVALID;
	return entry;
}

static void store_gid_entry(struct ib_gid_table *table,
			    struct ib_gid_table_entry *entry)
{
	entry->state = GID_TABLE_ENTRY_VALID;

	pr_debug("%s device=%s port=%d index=%d gid %pI6\n", __func__,
		 entry->attr.device->name, entry->attr.port_num,
		 entry->attr.index, entry->attr.gid.raw);

	lockdep_assert_held(&table->lock);
	write_lock_irq(&table->rwlock);
	table->data_vec[entry->attr.index] = entry;
	write_unlock_irq(&table->rwlock);
}

static void get_gid_entry(struct ib_gid_table_entry *entry)
{
	kref_get(&entry->kref);
}

static void put_gid_entry(struct ib_gid_table_entry *entry)
{
	kref_put(&entry->kref, schedule_free_gid);
}

static void put_gid_entry_locked(struct ib_gid_table_entry *entry)
{
	kref_put(&entry->kref, free_gid_entry);
}

static int add_roce_gid(struct ib_gid_table_entry *entry)
{
	const struct ib_gid_attr *attr = &entry->attr;
	int ret;

	if (!attr->ndev) {
		pr_err("%s NULL netdev device=%s port=%d index=%d\n",
		       __func__, attr->device->name, attr->port_num,
		       attr->index);
		return -EINVAL;
	}
	if (rdma_cap_roce_gid_table(attr->device, attr->port_num)) {
		ret = attr->device->add_gid(attr, &entry->context);
		if (ret) {
			pr_err("%s GID add failed device=%s port=%d index=%d\n",
			       __func__, attr->device->name, attr->port_num,
			       attr->index);
			return ret;
		}
	}
	return 0;
<<<<<<< HEAD
=======
}

/**
 * del_gid - Delete GID table entry
 *
 * @ib_dev:	IB device whose GID entry to be deleted
 * @port:	Port number of the IB device
 * @table:	GID table of the IB device for a port
 * @ix:		GID entry index to delete
 *
 */
static void del_gid(struct ib_device *ib_dev, u8 port,
		    struct ib_gid_table *table, int ix)
{
	struct ib_gid_table_entry *entry;

	lockdep_assert_held(&table->lock);

	pr_debug("%s device=%s port=%d index=%d gid %pI6\n", __func__,
		 ib_dev->name, port, ix,
		 table->data_vec[ix]->attr.gid.raw);

	write_lock_irq(&table->rwlock);
	entry = table->data_vec[ix];
	entry->state = GID_TABLE_ENTRY_PENDING_DEL;
	/*
	 * For non RoCE protocol, GID entry slot is ready to use.
	 */
	if (!rdma_protocol_roce(ib_dev, port))
		table->data_vec[ix] = NULL;
	write_unlock_irq(&table->rwlock);

	put_gid_entry_locked(entry);
>>>>>>> f9885ef8
}

/**
 * add_modify_gid - Add or modify GID table entry
 *
 * @table:	GID table in which GID to be added or modified
 * @attr:	Attributes of the GID
 *
 * Returns 0 on success or appropriate error code. It accepts zero
 * GID addition for non RoCE ports for HCA's who report them as valid
 * GID. However such zero GIDs are not added to the cache.
 */
static int add_modify_gid(struct ib_gid_table *table,
			  const struct ib_gid_attr *attr)
{
	struct ib_gid_table_entry *entry;
	int ret = 0;

	/*
	 * Invalidate any old entry in the table to make it safe to write to
	 * this index.
	 */
	if (is_gid_entry_valid(table->data_vec[attr->index]))
<<<<<<< HEAD
		put_gid_entry(table->data_vec[attr->index]);
=======
		del_gid(attr->device, attr->port_num, table, attr->index);
>>>>>>> f9885ef8

	/*
	 * Some HCA's report multiple GID entries with only one valid GID, and
	 * leave other unused entries as the zero GID. Convert zero GIDs to
	 * empty table entries instead of storing them.
	 */
	if (rdma_is_zero_gid(&attr->gid))
		return 0;

	entry = alloc_gid_entry(attr);
	if (!entry)
		return -ENOMEM;

	if (rdma_protocol_roce(attr->device, attr->port_num)) {
		ret = add_roce_gid(entry);
		if (ret)
			goto done;
	}

	store_gid_entry(table, entry);
	return 0;
<<<<<<< HEAD

done:
	put_gid_entry(entry);
	return ret;
}

/**
 * del_gid - Delete GID table entry
 *
 * @ib_dev:	IB device whose GID entry to be deleted
 * @port:	Port number of the IB device
 * @table:	GID table of the IB device for a port
 * @ix:		GID entry index to delete
 *
 */
static void del_gid(struct ib_device *ib_dev, u8 port,
		    struct ib_gid_table *table, int ix)
{
	struct ib_gid_table_entry *entry;

	lockdep_assert_held(&table->lock);

	pr_debug("%s device=%s port=%d index=%d gid %pI6\n", __func__,
		 ib_dev->name, port, ix,
		 table->data_vec[ix]->attr.gid.raw);

	write_lock_irq(&table->rwlock);
	entry = table->data_vec[ix];
	entry->state = GID_TABLE_ENTRY_PENDING_DEL;
	/*
	 * For non RoCE protocol, GID entry slot is ready to use.
	 */
	if (!rdma_protocol_roce(ib_dev, port))
		table->data_vec[ix] = NULL;
	write_unlock_irq(&table->rwlock);

	put_gid_entry_locked(entry);
=======

done:
	put_gid_entry(entry);
	return ret;
>>>>>>> f9885ef8
}

/* rwlock should be read locked, or lock should be held */
static int find_gid(struct ib_gid_table *table, const union ib_gid *gid,
		    const struct ib_gid_attr *val, bool default_gid,
		    unsigned long mask, int *pempty)
{
	int i = 0;
	int found = -1;
	int empty = pempty ? -1 : 0;

	while (i < table->sz && (found < 0 || empty < 0)) {
		struct ib_gid_table_entry *data = table->data_vec[i];
		struct ib_gid_attr *attr;
		int curr_index = i;

		i++;

		/* find_gid() is used during GID addition where it is expected
		 * to return a free entry slot which is not duplicate.
		 * Free entry slot is requested and returned if pempty is set,
		 * so lookup free slot only if requested.
		 */
		if (pempty && empty < 0) {
			if (is_gid_entry_free(data) &&
			    default_gid ==
				is_gid_index_default(table, curr_index)) {
				/*
				 * Found an invalid (free) entry; allocate it.
				 * If default GID is requested, then our
				 * found slot must be one of the DEFAULT
				 * reserved slots or we fail.
				 * This ensures that only DEFAULT reserved
				 * slots are used for default property GIDs.
				 */
				empty = curr_index;
			}
		}

		/*
		 * Additionally find_gid() is used to find valid entry during
		 * lookup operation; so ignore the entries which are marked as
		 * pending for removal and the entries which are marked as
		 * invalid.
		 */
		if (!is_gid_entry_valid(data))
			continue;

		if (found >= 0)
			continue;

		attr = &data->attr;
		if (mask & GID_ATTR_FIND_MASK_GID_TYPE &&
		    attr->gid_type != val->gid_type)
			continue;

		if (mask & GID_ATTR_FIND_MASK_GID &&
		    memcmp(gid, &data->attr.gid, sizeof(*gid)))
			continue;

		if (mask & GID_ATTR_FIND_MASK_NETDEV &&
		    attr->ndev != val->ndev)
			continue;

		if (mask & GID_ATTR_FIND_MASK_DEFAULT &&
		    is_gid_index_default(table, curr_index) != default_gid)
			continue;

		found = curr_index;
	}

	if (pempty)
		*pempty = empty;

	return found;
}

static void make_default_gid(struct  net_device *dev, union ib_gid *gid)
{
	gid->global.subnet_prefix = cpu_to_be64(0xfe80000000000000LL);
	addrconf_ifid_eui48(&gid->raw[8], dev);
}

static int __ib_cache_gid_add(struct ib_device *ib_dev, u8 port,
			      union ib_gid *gid, struct ib_gid_attr *attr,
			      unsigned long mask, bool default_gid)
{
	struct ib_gid_table *table;
	int ret = 0;
	int empty;
	int ix;

	/* Do not allow adding zero GID in support of
	 * IB spec version 1.3 section 4.1.1 point (6) and
	 * section 12.7.10 and section 12.7.20
	 */
	if (rdma_is_zero_gid(gid))
		return -EINVAL;

	table = rdma_gid_table(ib_dev, port);

	mutex_lock(&table->lock);

	ix = find_gid(table, gid, attr, default_gid, mask, &empty);
	if (ix >= 0)
		goto out_unlock;

	if (empty < 0) {
		ret = -ENOSPC;
		goto out_unlock;
	}
	attr->device = ib_dev;
	attr->index = empty;
	attr->port_num = port;
	attr->gid = *gid;
	ret = add_modify_gid(table, attr);
	if (!ret)
		dispatch_gid_change_event(ib_dev, port);

out_unlock:
	mutex_unlock(&table->lock);
	if (ret)
		pr_warn("%s: unable to add gid %pI6 error=%d\n",
			__func__, gid->raw, ret);
	return ret;
}

int ib_cache_gid_add(struct ib_device *ib_dev, u8 port,
		     union ib_gid *gid, struct ib_gid_attr *attr)
{
	struct net_device *idev;
	unsigned long mask;
	int ret;

	if (ib_dev->get_netdev) {
		idev = ib_dev->get_netdev(ib_dev, port);
		if (idev && attr->ndev != idev) {
			union ib_gid default_gid;

			/* Adding default GIDs in not permitted */
			make_default_gid(idev, &default_gid);
			if (!memcmp(gid, &default_gid, sizeof(*gid))) {
				dev_put(idev);
				return -EPERM;
			}
		}
		if (idev)
			dev_put(idev);
	}

	mask = GID_ATTR_FIND_MASK_GID |
	       GID_ATTR_FIND_MASK_GID_TYPE |
	       GID_ATTR_FIND_MASK_NETDEV;

	ret = __ib_cache_gid_add(ib_dev, port, gid, attr, mask, false);
	return ret;
}

static int
_ib_cache_gid_del(struct ib_device *ib_dev, u8 port,
		  union ib_gid *gid, struct ib_gid_attr *attr,
		  unsigned long mask, bool default_gid)
{
	struct ib_gid_table *table;
	int ret = 0;
	int ix;

	table = rdma_gid_table(ib_dev, port);

	mutex_lock(&table->lock);

	ix = find_gid(table, gid, attr, default_gid, mask, NULL);
	if (ix < 0) {
		ret = -EINVAL;
		goto out_unlock;
	}

	del_gid(ib_dev, port, table, ix);
	dispatch_gid_change_event(ib_dev, port);

out_unlock:
	mutex_unlock(&table->lock);
	if (ret)
		pr_debug("%s: can't delete gid %pI6 error=%d\n",
			 __func__, gid->raw, ret);
	return ret;
}

int ib_cache_gid_del(struct ib_device *ib_dev, u8 port,
		     union ib_gid *gid, struct ib_gid_attr *attr)
{
	unsigned long mask = GID_ATTR_FIND_MASK_GID	  |
			     GID_ATTR_FIND_MASK_GID_TYPE |
			     GID_ATTR_FIND_MASK_DEFAULT  |
			     GID_ATTR_FIND_MASK_NETDEV;

	return _ib_cache_gid_del(ib_dev, port, gid, attr, mask, false);
}

int ib_cache_gid_del_all_netdev_gids(struct ib_device *ib_dev, u8 port,
				     struct net_device *ndev)
{
	struct ib_gid_table *table;
	int ix;
	bool deleted = false;

	table = rdma_gid_table(ib_dev, port);

	mutex_lock(&table->lock);

	for (ix = 0; ix < table->sz; ix++) {
		if (is_gid_entry_valid(table->data_vec[ix]) &&
		    table->data_vec[ix]->attr.ndev == ndev) {
			del_gid(ib_dev, port, table, ix);
			deleted = true;
		}
	}

	mutex_unlock(&table->lock);

	if (deleted)
		dispatch_gid_change_event(ib_dev, port);

	return 0;
}

/**
 * rdma_find_gid_by_port - Returns the GID entry attributes when it finds
 * a valid GID entry for given search parameters. It searches for the specified
 * GID value in the local software cache.
 * @device: The device to query.
 * @gid: The GID value to search for.
 * @gid_type: The GID type to search for.
 * @port_num: The port number of the device where the GID value should be
 *   searched.
 * @ndev: In RoCE, the net device of the device. NULL means ignore.
 *
 * Returns sgid attributes if the GID is found with valid reference or
 * returns ERR_PTR for the error.
 * The caller must invoke rdma_put_gid_attr() to release the reference.
 */
const struct ib_gid_attr *
rdma_find_gid_by_port(struct ib_device *ib_dev,
		      const union ib_gid *gid,
		      enum ib_gid_type gid_type,
		      u8 port, struct net_device *ndev)
{
	int local_index;
	struct ib_gid_table *table;
	unsigned long mask = GID_ATTR_FIND_MASK_GID |
			     GID_ATTR_FIND_MASK_GID_TYPE;
	struct ib_gid_attr val = {.ndev = ndev, .gid_type = gid_type};
	const struct ib_gid_attr *attr;
	unsigned long flags;

	if (!rdma_is_port_valid(ib_dev, port))
		return ERR_PTR(-ENOENT);

	table = rdma_gid_table(ib_dev, port);

	if (ndev)
		mask |= GID_ATTR_FIND_MASK_NETDEV;

	read_lock_irqsave(&table->rwlock, flags);
	local_index = find_gid(table, gid, &val, false, mask, NULL);
	if (local_index >= 0) {
		get_gid_entry(table->data_vec[local_index]);
		attr = &table->data_vec[local_index]->attr;
		read_unlock_irqrestore(&table->rwlock, flags);
		return attr;
	}

	read_unlock_irqrestore(&table->rwlock, flags);
	return ERR_PTR(-ENOENT);
}
EXPORT_SYMBOL(rdma_find_gid_by_port);

/**
 * rdma_find_gid_by_filter - Returns the GID table attribute where a
 * specified GID value occurs
 * @device: The device to query.
 * @gid: The GID value to search for.
 * @port: The port number of the device where the GID value could be
 *   searched.
 * @filter: The filter function is executed on any matching GID in the table.
 *   If the filter function returns true, the corresponding index is returned,
 *   otherwise, we continue searching the GID table. It's guaranteed that
 *   while filter is executed, ndev field is valid and the structure won't
 *   change. filter is executed in an atomic context. filter must not be NULL.
 *
 * rdma_find_gid_by_filter() searches for the specified GID value
 * of which the filter function returns true in the port's GID table.
 *
 */
const struct ib_gid_attr *rdma_find_gid_by_filter(
	struct ib_device *ib_dev, const union ib_gid *gid, u8 port,
	bool (*filter)(const union ib_gid *gid, const struct ib_gid_attr *,
		       void *),
	void *context)
{
	const struct ib_gid_attr *res = ERR_PTR(-ENOENT);
	struct ib_gid_table *table;
	unsigned long flags;
	unsigned int i;

	if (!rdma_is_port_valid(ib_dev, port))
		return ERR_PTR(-EINVAL);

	table = rdma_gid_table(ib_dev, port);

	read_lock_irqsave(&table->rwlock, flags);
	for (i = 0; i < table->sz; i++) {
		struct ib_gid_table_entry *entry = table->data_vec[i];

		if (!is_gid_entry_valid(entry))
			continue;

		if (memcmp(gid, &entry->attr.gid, sizeof(*gid)))
			continue;

		if (filter(gid, &entry->attr, context)) {
			get_gid_entry(entry);
			res = &entry->attr;
			break;
		}
	}
	read_unlock_irqrestore(&table->rwlock, flags);
	return res;
}

static struct ib_gid_table *alloc_gid_table(int sz)
{
	struct ib_gid_table *table = kzalloc(sizeof(*table), GFP_KERNEL);

	if (!table)
		return NULL;

	table->data_vec = kcalloc(sz, sizeof(*table->data_vec), GFP_KERNEL);
	if (!table->data_vec)
		goto err_free_table;

	mutex_init(&table->lock);

	table->sz = sz;
	rwlock_init(&table->rwlock);
	return table;

err_free_table:
	kfree(table);
	return NULL;
}

static void release_gid_table(struct ib_device *device, u8 port,
			      struct ib_gid_table *table)
{
	bool leak = false;
	int i;

	if (!table)
		return;

	for (i = 0; i < table->sz; i++) {
		if (is_gid_entry_free(table->data_vec[i]))
			continue;
		if (kref_read(&table->data_vec[i]->kref) > 1) {
			pr_err("GID entry ref leak for %s (index %d) ref=%d\n",
			       device->name, i,
			       kref_read(&table->data_vec[i]->kref));
			leak = true;
		}
	}
	if (leak)
		return;

	kfree(table->data_vec);
	kfree(table);
}

static void cleanup_gid_table_port(struct ib_device *ib_dev, u8 port,
				   struct ib_gid_table *table)
{
	int i;
	bool deleted = false;

	if (!table)
		return;

	mutex_lock(&table->lock);
	for (i = 0; i < table->sz; ++i) {
		if (is_gid_entry_valid(table->data_vec[i])) {
			del_gid(ib_dev, port, table, i);
			deleted = true;
		}
	}
	mutex_unlock(&table->lock);

	if (deleted)
		dispatch_gid_change_event(ib_dev, port);
}

void ib_cache_gid_set_default_gid(struct ib_device *ib_dev, u8 port,
				  struct net_device *ndev,
				  unsigned long gid_type_mask,
				  enum ib_cache_gid_default_mode mode)
{
	union ib_gid gid = { };
	struct ib_gid_attr gid_attr;
	unsigned int gid_type;
	unsigned long mask;

	mask = GID_ATTR_FIND_MASK_GID_TYPE |
	       GID_ATTR_FIND_MASK_DEFAULT |
	       GID_ATTR_FIND_MASK_NETDEV;
	memset(&gid_attr, 0, sizeof(gid_attr));
	gid_attr.ndev = ndev;

	for (gid_type = 0; gid_type < IB_GID_TYPE_SIZE; ++gid_type) {
		if (1UL << gid_type & ~gid_type_mask)
			continue;

		gid_attr.gid_type = gid_type;

		if (mode == IB_CACHE_GID_DEFAULT_MODE_SET) {
			make_default_gid(ndev, &gid);
			__ib_cache_gid_add(ib_dev, port, &gid,
					   &gid_attr, mask, true);
		} else if (mode == IB_CACHE_GID_DEFAULT_MODE_DELETE) {
			_ib_cache_gid_del(ib_dev, port, &gid,
					  &gid_attr, mask, true);
		}
	}
}

static void gid_table_reserve_default(struct ib_device *ib_dev, u8 port,
				      struct ib_gid_table *table)
{
	unsigned int i;
	unsigned long roce_gid_type_mask;
	unsigned int num_default_gids;

	roce_gid_type_mask = roce_gid_type_mask_support(ib_dev, port);
	num_default_gids = hweight_long(roce_gid_type_mask);
	/* Reserve starting indices for default GIDs */
	for (i = 0; i < num_default_gids && i < table->sz; i++)
		table->default_gid_indices |= BIT(i);
}


static void gid_table_release_one(struct ib_device *ib_dev)
{
	struct ib_gid_table *table;
	u8 port;

	for (port = 0; port < ib_dev->phys_port_cnt; port++) {
		table = ib_dev->cache.ports[port].gid;
		release_gid_table(ib_dev, port, table);
		ib_dev->cache.ports[port].gid = NULL;
	}
}

static int _gid_table_setup_one(struct ib_device *ib_dev)
{
	u8 port;
	struct ib_gid_table *table;

	for (port = 0; port < ib_dev->phys_port_cnt; port++) {
		u8 rdma_port = port + rdma_start_port(ib_dev);

		table =	alloc_gid_table(
				ib_dev->port_immutable[rdma_port].gid_tbl_len);
		if (!table)
			goto rollback_table_setup;

		gid_table_reserve_default(ib_dev, rdma_port, table);
		ib_dev->cache.ports[port].gid = table;
	}
	return 0;

rollback_table_setup:
	gid_table_release_one(ib_dev);
	return -ENOMEM;
}

static void gid_table_cleanup_one(struct ib_device *ib_dev)
{
	struct ib_gid_table *table;
	u8 port;

	for (port = 0; port < ib_dev->phys_port_cnt; port++) {
		table = ib_dev->cache.ports[port].gid;
		cleanup_gid_table_port(ib_dev, port + rdma_start_port(ib_dev),
				       table);
	}
}

static int gid_table_setup_one(struct ib_device *ib_dev)
{
	int err;

	err = _gid_table_setup_one(ib_dev);

	if (err)
		return err;

	rdma_roce_rescan_device(ib_dev);

	return err;
}

/**
 * rdma_query_gid - Read the GID content from the GID software cache
 * @device:		Device to query the GID
 * @port_num:		Port number of the device
 * @index:		Index of the GID table entry to read
 * @gid:		Pointer to GID where to store the entry's GID
 *
 * rdma_query_gid() only reads the GID entry content for requested device,
 * port and index. It reads for IB, RoCE and iWarp link layers.  It doesn't
 * hold any reference to the GID table entry in the HCA or software cache.
 *
 * Returns 0 on success or appropriate error code.
 *
 */
int rdma_query_gid(struct ib_device *device, u8 port_num,
		   int index, union ib_gid *gid)
{
	struct ib_gid_table *table;
	unsigned long flags;
	int res = -EINVAL;

	if (!rdma_is_port_valid(device, port_num))
		return -EINVAL;

	table = rdma_gid_table(device, port_num);
	read_lock_irqsave(&table->rwlock, flags);

	if (index < 0 || index >= table->sz ||
	    !is_gid_entry_valid(table->data_vec[index]))
		goto done;

	memcpy(gid, &table->data_vec[index]->attr.gid, sizeof(*gid));
	res = 0;

done:
	read_unlock_irqrestore(&table->rwlock, flags);
	return res;
}
EXPORT_SYMBOL(rdma_query_gid);

/**
 * rdma_find_gid - Returns SGID attributes if the matching GID is found.
 * @device: The device to query.
 * @gid: The GID value to search for.
 * @gid_type: The GID type to search for.
 * @ndev: In RoCE, the net device of the device. NULL means ignore.
 *
 * rdma_find_gid() searches for the specified GID value in the software cache.
 *
 * Returns GID attributes if a valid GID is found or returns ERR_PTR for the
 * error. The caller must invoke rdma_put_gid_attr() to release the reference.
 *
 */
const struct ib_gid_attr *rdma_find_gid(struct ib_device *device,
					const union ib_gid *gid,
					enum ib_gid_type gid_type,
					struct net_device *ndev)
{
	unsigned long mask = GID_ATTR_FIND_MASK_GID |
			     GID_ATTR_FIND_MASK_GID_TYPE;
	struct ib_gid_attr gid_attr_val = {.ndev = ndev, .gid_type = gid_type};
	u8 p;

	if (ndev)
		mask |= GID_ATTR_FIND_MASK_NETDEV;

	for (p = 0; p < device->phys_port_cnt; p++) {
		struct ib_gid_table *table;
		unsigned long flags;
		int index;

		table = device->cache.ports[p].gid;
		read_lock_irqsave(&table->rwlock, flags);
		index = find_gid(table, gid, &gid_attr_val, false, mask, NULL);
		if (index >= 0) {
			const struct ib_gid_attr *attr;
<<<<<<< HEAD

			get_gid_entry(table->data_vec[index]);
			attr = &table->data_vec[index]->attr;
			read_unlock_irqrestore(&table->rwlock, flags);
			return attr;
		}
		read_unlock_irqrestore(&table->rwlock, flags);
	}

=======

			get_gid_entry(table->data_vec[index]);
			attr = &table->data_vec[index]->attr;
			read_unlock_irqrestore(&table->rwlock, flags);
			return attr;
		}
		read_unlock_irqrestore(&table->rwlock, flags);
	}

>>>>>>> f9885ef8
	return ERR_PTR(-ENOENT);
}
EXPORT_SYMBOL(rdma_find_gid);

int ib_get_cached_pkey(struct ib_device *device,
		       u8                port_num,
		       int               index,
		       u16              *pkey)
{
	struct ib_pkey_cache *cache;
	unsigned long flags;
	int ret = 0;

	if (!rdma_is_port_valid(device, port_num))
		return -EINVAL;

	read_lock_irqsave(&device->cache.lock, flags);

	cache = device->cache.ports[port_num - rdma_start_port(device)].pkey;

	if (index < 0 || index >= cache->table_len)
		ret = -EINVAL;
	else
		*pkey = cache->table[index];

	read_unlock_irqrestore(&device->cache.lock, flags);

	return ret;
}
EXPORT_SYMBOL(ib_get_cached_pkey);

int ib_get_cached_subnet_prefix(struct ib_device *device,
				u8                port_num,
				u64              *sn_pfx)
{
	unsigned long flags;
	int p;

	if (!rdma_is_port_valid(device, port_num))
		return -EINVAL;

	p = port_num - rdma_start_port(device);
	read_lock_irqsave(&device->cache.lock, flags);
	*sn_pfx = device->cache.ports[p].subnet_prefix;
	read_unlock_irqrestore(&device->cache.lock, flags);

	return 0;
}
EXPORT_SYMBOL(ib_get_cached_subnet_prefix);

int ib_find_cached_pkey(struct ib_device *device,
			u8                port_num,
			u16               pkey,
			u16              *index)
{
	struct ib_pkey_cache *cache;
	unsigned long flags;
	int i;
	int ret = -ENOENT;
	int partial_ix = -1;

	if (!rdma_is_port_valid(device, port_num))
		return -EINVAL;

	read_lock_irqsave(&device->cache.lock, flags);

	cache = device->cache.ports[port_num - rdma_start_port(device)].pkey;

	*index = -1;

	for (i = 0; i < cache->table_len; ++i)
		if ((cache->table[i] & 0x7fff) == (pkey & 0x7fff)) {
			if (cache->table[i] & 0x8000) {
				*index = i;
				ret = 0;
				break;
			} else
				partial_ix = i;
		}

	if (ret && partial_ix >= 0) {
		*index = partial_ix;
		ret = 0;
	}

	read_unlock_irqrestore(&device->cache.lock, flags);

	return ret;
}
EXPORT_SYMBOL(ib_find_cached_pkey);

int ib_find_exact_cached_pkey(struct ib_device *device,
			      u8                port_num,
			      u16               pkey,
			      u16              *index)
{
	struct ib_pkey_cache *cache;
	unsigned long flags;
	int i;
	int ret = -ENOENT;

	if (!rdma_is_port_valid(device, port_num))
		return -EINVAL;

	read_lock_irqsave(&device->cache.lock, flags);

	cache = device->cache.ports[port_num - rdma_start_port(device)].pkey;

	*index = -1;

	for (i = 0; i < cache->table_len; ++i)
		if (cache->table[i] == pkey) {
			*index = i;
			ret = 0;
			break;
		}

	read_unlock_irqrestore(&device->cache.lock, flags);

	return ret;
}
EXPORT_SYMBOL(ib_find_exact_cached_pkey);

int ib_get_cached_lmc(struct ib_device *device,
		      u8                port_num,
		      u8                *lmc)
{
	unsigned long flags;
	int ret = 0;

	if (!rdma_is_port_valid(device, port_num))
		return -EINVAL;

	read_lock_irqsave(&device->cache.lock, flags);
	*lmc = device->cache.ports[port_num - rdma_start_port(device)].lmc;
	read_unlock_irqrestore(&device->cache.lock, flags);

	return ret;
}
EXPORT_SYMBOL(ib_get_cached_lmc);

int ib_get_cached_port_state(struct ib_device   *device,
			     u8                  port_num,
			     enum ib_port_state *port_state)
{
	unsigned long flags;
	int ret = 0;

	if (!rdma_is_port_valid(device, port_num))
		return -EINVAL;

	read_lock_irqsave(&device->cache.lock, flags);
	*port_state = device->cache.ports[port_num
		- rdma_start_port(device)].port_state;
	read_unlock_irqrestore(&device->cache.lock, flags);

	return ret;
}
EXPORT_SYMBOL(ib_get_cached_port_state);

/**
 * rdma_get_gid_attr - Returns GID attributes for a port of a device
 * at a requested gid_index, if a valid GID entry exists.
 * @device:		The device to query.
 * @port_num:		The port number on the device where the GID value
 *			is to be queried.
 * @index:		Index of the GID table entry whose attributes are to
 *                      be queried.
 *
 * rdma_get_gid_attr() acquires reference count of gid attributes from the
 * cached GID table. Caller must invoke rdma_put_gid_attr() to release
 * reference to gid attribute regardless of link layer.
 *
 * Returns pointer to valid gid attribute or ERR_PTR for the appropriate error
 * code.
 */
const struct ib_gid_attr *
rdma_get_gid_attr(struct ib_device *device, u8 port_num, int index)
{
	const struct ib_gid_attr *attr = ERR_PTR(-EINVAL);
	struct ib_gid_table *table;
	unsigned long flags;

	if (!rdma_is_port_valid(device, port_num))
		return ERR_PTR(-EINVAL);

	table = rdma_gid_table(device, port_num);
	if (index < 0 || index >= table->sz)
		return ERR_PTR(-EINVAL);

	read_lock_irqsave(&table->rwlock, flags);
	if (!is_gid_entry_valid(table->data_vec[index]))
		goto done;

	get_gid_entry(table->data_vec[index]);
	attr = &table->data_vec[index]->attr;
done:
	read_unlock_irqrestore(&table->rwlock, flags);
	return attr;
}
EXPORT_SYMBOL(rdma_get_gid_attr);

/**
 * rdma_put_gid_attr - Release reference to the GID attribute
 * @attr:		Pointer to the GID attribute whose reference
 *			needs to be released.
 *
 * rdma_put_gid_attr() must be used to release reference whose
 * reference is acquired using rdma_get_gid_attr() or any APIs
 * which returns a pointer to the ib_gid_attr regardless of link layer
 * of IB or RoCE.
 *
 */
void rdma_put_gid_attr(const struct ib_gid_attr *attr)
{
	struct ib_gid_table_entry *entry =
		container_of(attr, struct ib_gid_table_entry, attr);

	put_gid_entry(entry);
}
EXPORT_SYMBOL(rdma_put_gid_attr);

/**
 * rdma_hold_gid_attr - Get reference to existing GID attribute
 *
 * @attr:		Pointer to the GID attribute whose reference
 *			needs to be taken.
 *
 * Increase the reference count to a GID attribute to keep it from being
 * freed. Callers are required to already be holding a reference to attribute.
 *
 */
void rdma_hold_gid_attr(const struct ib_gid_attr *attr)
{
	struct ib_gid_table_entry *entry =
		container_of(attr, struct ib_gid_table_entry, attr);

	get_gid_entry(entry);
}
EXPORT_SYMBOL(rdma_hold_gid_attr);

static int config_non_roce_gid_cache(struct ib_device *device,
				     u8 port, int gid_tbl_len)
{
	struct ib_gid_attr gid_attr = {};
	struct ib_gid_table *table;
	int ret = 0;
	int i;

	gid_attr.device = device;
	gid_attr.port_num = port;
	table = rdma_gid_table(device, port);

	mutex_lock(&table->lock);
	for (i = 0; i < gid_tbl_len; ++i) {
		if (!device->query_gid)
			continue;
		ret = device->query_gid(device, port, i, &gid_attr.gid);
		if (ret) {
			pr_warn("query_gid failed (%d) for %s (index %d)\n",
				ret, device->name, i);
			goto err;
		}
		gid_attr.index = i;
		add_modify_gid(table, &gid_attr);
	}
err:
	mutex_unlock(&table->lock);
	return ret;
}

static void ib_cache_update(struct ib_device *device,
			    u8                port,
			    bool	      enforce_security)
{
	struct ib_port_attr       *tprops = NULL;
	struct ib_pkey_cache      *pkey_cache = NULL, *old_pkey_cache;
	int                        i;
	int                        ret;

	if (!rdma_is_port_valid(device, port))
		return;

	tprops = kmalloc(sizeof *tprops, GFP_KERNEL);
	if (!tprops)
		return;

	ret = ib_query_port(device, port, tprops);
	if (ret) {
		pr_warn("ib_query_port failed (%d) for %s\n",
			ret, device->name);
		goto err;
	}

	if (!rdma_protocol_roce(device, port)) {
		ret = config_non_roce_gid_cache(device, port,
						tprops->gid_tbl_len);
		if (ret)
			goto err;
	}

	pkey_cache = kmalloc(struct_size(pkey_cache, table,
					 tprops->pkey_tbl_len),
			     GFP_KERNEL);
	if (!pkey_cache)
		goto err;

	pkey_cache->table_len = tprops->pkey_tbl_len;

	for (i = 0; i < pkey_cache->table_len; ++i) {
		ret = ib_query_pkey(device, port, i, pkey_cache->table + i);
		if (ret) {
			pr_warn("ib_query_pkey failed (%d) for %s (index %d)\n",
				ret, device->name, i);
			goto err;
		}
	}

	write_lock_irq(&device->cache.lock);

	old_pkey_cache = device->cache.ports[port -
		rdma_start_port(device)].pkey;

	device->cache.ports[port - rdma_start_port(device)].pkey = pkey_cache;
	device->cache.ports[port - rdma_start_port(device)].lmc = tprops->lmc;
	device->cache.ports[port - rdma_start_port(device)].port_state =
		tprops->state;

	device->cache.ports[port - rdma_start_port(device)].subnet_prefix =
							tprops->subnet_prefix;
	write_unlock_irq(&device->cache.lock);

	if (enforce_security)
		ib_security_cache_change(device,
					 port,
					 tprops->subnet_prefix);

	kfree(old_pkey_cache);
	kfree(tprops);
	return;

err:
	kfree(pkey_cache);
	kfree(tprops);
}

static void ib_cache_task(struct work_struct *_work)
{
	struct ib_update_work *work =
		container_of(_work, struct ib_update_work, work);

	ib_cache_update(work->device,
			work->port_num,
			work->enforce_security);
	kfree(work);
}

static void ib_cache_event(struct ib_event_handler *handler,
			   struct ib_event *event)
{
	struct ib_update_work *work;

	if (event->event == IB_EVENT_PORT_ERR    ||
	    event->event == IB_EVENT_PORT_ACTIVE ||
	    event->event == IB_EVENT_LID_CHANGE  ||
	    event->event == IB_EVENT_PKEY_CHANGE ||
	    event->event == IB_EVENT_SM_CHANGE   ||
	    event->event == IB_EVENT_CLIENT_REREGISTER ||
	    event->event == IB_EVENT_GID_CHANGE) {
		work = kmalloc(sizeof *work, GFP_ATOMIC);
		if (work) {
			INIT_WORK(&work->work, ib_cache_task);
			work->device   = event->device;
			work->port_num = event->element.port_num;
			if (event->event == IB_EVENT_PKEY_CHANGE ||
			    event->event == IB_EVENT_GID_CHANGE)
				work->enforce_security = true;
			else
				work->enforce_security = false;

			queue_work(ib_wq, &work->work);
		}
	}
}

int ib_cache_setup_one(struct ib_device *device)
{
	int p;
	int err;

	rwlock_init(&device->cache.lock);

	device->cache.ports =
		kcalloc(rdma_end_port(device) - rdma_start_port(device) + 1,
			sizeof(*device->cache.ports),
			GFP_KERNEL);
	if (!device->cache.ports)
		return -ENOMEM;

	err = gid_table_setup_one(device);
	if (err) {
		kfree(device->cache.ports);
		device->cache.ports = NULL;
		return err;
	}

	for (p = 0; p <= rdma_end_port(device) - rdma_start_port(device); ++p)
		ib_cache_update(device, p + rdma_start_port(device), true);

	INIT_IB_EVENT_HANDLER(&device->cache.event_handler,
			      device, ib_cache_event);
	ib_register_event_handler(&device->cache.event_handler);
	return 0;
}

void ib_cache_release_one(struct ib_device *device)
{
	int p;

	/*
	 * The release function frees all the cache elements.
	 * This function should be called as part of freeing
	 * all the device's resources when the cache could no
	 * longer be accessed.
	 */
	for (p = 0; p <= rdma_end_port(device) - rdma_start_port(device); ++p)
		kfree(device->cache.ports[p].pkey);

	gid_table_release_one(device);
	kfree(device->cache.ports);
}

void ib_cache_cleanup_one(struct ib_device *device)
{
	/* The cleanup function unregisters the event handler,
	 * waits for all in-progress workqueue elements and cleans
	 * up the GID cache. This function should be called after
	 * the device was removed from the devices list and all
	 * clients were removed, so the cache exists but is
	 * non-functional and shouldn't be updated anymore.
	 */
	ib_unregister_event_handler(&device->cache.event_handler);
	flush_workqueue(ib_wq);
	gid_table_cleanup_one(device);

	/*
	 * Flush the wq second time for any pending GID delete work.
	 */
	flush_workqueue(ib_wq);
}<|MERGE_RESOLUTION|>--- conflicted
+++ resolved
@@ -194,21 +194,12 @@
 }
 
 static bool is_gid_entry_valid(const struct ib_gid_table_entry *entry)
-<<<<<<< HEAD
 {
 	return entry && entry->state == GID_TABLE_ENTRY_VALID;
 }
 
 static void schedule_free_gid(struct kref *kref)
 {
-=======
-{
-	return entry && entry->state == GID_TABLE_ENTRY_VALID;
-}
-
-static void schedule_free_gid(struct kref *kref)
-{
->>>>>>> f9885ef8
 	struct ib_gid_table_entry *entry =
 			container_of(kref, struct ib_gid_table_entry, kref);
 
@@ -224,7 +215,6 @@
 	pr_debug("%s device=%s port=%d index=%d gid %pI6\n", __func__,
 		 device->name, port_num, entry->attr.index,
 		 entry->attr.gid.raw);
-<<<<<<< HEAD
 
 	if (rdma_cap_roce_gid_table(device, port_num) &&
 	    entry->state != GID_TABLE_ENTRY_INVALID)
@@ -232,15 +222,6 @@
 
 	write_lock_irq(&table->rwlock);
 
-=======
-
-	if (rdma_cap_roce_gid_table(device, port_num) &&
-	    entry->state != GID_TABLE_ENTRY_INVALID)
-		device->del_gid(&entry->attr, &entry->context);
-
-	write_lock_irq(&table->rwlock);
-
->>>>>>> f9885ef8
 	/*
 	 * The only way to avoid overwriting NULL in table is
 	 * by comparing if it is same entry in table or not!
@@ -354,8 +335,6 @@
 		}
 	}
 	return 0;
-<<<<<<< HEAD
-=======
 }
 
 /**
@@ -389,7 +368,6 @@
 	write_unlock_irq(&table->rwlock);
 
 	put_gid_entry_locked(entry);
->>>>>>> f9885ef8
 }
 
 /**
@@ -413,11 +391,7 @@
 	 * this index.
 	 */
 	if (is_gid_entry_valid(table->data_vec[attr->index]))
-<<<<<<< HEAD
-		put_gid_entry(table->data_vec[attr->index]);
-=======
 		del_gid(attr->device, attr->port_num, table, attr->index);
->>>>>>> f9885ef8
 
 	/*
 	 * Some HCA's report multiple GID entries with only one valid GID, and
@@ -439,50 +413,10 @@
 
 	store_gid_entry(table, entry);
 	return 0;
-<<<<<<< HEAD
 
 done:
 	put_gid_entry(entry);
 	return ret;
-}
-
-/**
- * del_gid - Delete GID table entry
- *
- * @ib_dev:	IB device whose GID entry to be deleted
- * @port:	Port number of the IB device
- * @table:	GID table of the IB device for a port
- * @ix:		GID entry index to delete
- *
- */
-static void del_gid(struct ib_device *ib_dev, u8 port,
-		    struct ib_gid_table *table, int ix)
-{
-	struct ib_gid_table_entry *entry;
-
-	lockdep_assert_held(&table->lock);
-
-	pr_debug("%s device=%s port=%d index=%d gid %pI6\n", __func__,
-		 ib_dev->name, port, ix,
-		 table->data_vec[ix]->attr.gid.raw);
-
-	write_lock_irq(&table->rwlock);
-	entry = table->data_vec[ix];
-	entry->state = GID_TABLE_ENTRY_PENDING_DEL;
-	/*
-	 * For non RoCE protocol, GID entry slot is ready to use.
-	 */
-	if (!rdma_protocol_roce(ib_dev, port))
-		table->data_vec[ix] = NULL;
-	write_unlock_irq(&table->rwlock);
-
-	put_gid_entry_locked(entry);
-=======
-
-done:
-	put_gid_entry(entry);
-	return ret;
->>>>>>> f9885ef8
 }
 
 /* rwlock should be read locked, or lock should be held */
@@ -1068,7 +1002,6 @@
 		index = find_gid(table, gid, &gid_attr_val, false, mask, NULL);
 		if (index >= 0) {
 			const struct ib_gid_attr *attr;
-<<<<<<< HEAD
 
 			get_gid_entry(table->data_vec[index]);
 			attr = &table->data_vec[index]->attr;
@@ -1078,17 +1011,6 @@
 		read_unlock_irqrestore(&table->rwlock, flags);
 	}
 
-=======
-
-			get_gid_entry(table->data_vec[index]);
-			attr = &table->data_vec[index]->attr;
-			read_unlock_irqrestore(&table->rwlock, flags);
-			return attr;
-		}
-		read_unlock_irqrestore(&table->rwlock, flags);
-	}
-
->>>>>>> f9885ef8
 	return ERR_PTR(-ENOENT);
 }
 EXPORT_SYMBOL(rdma_find_gid);
