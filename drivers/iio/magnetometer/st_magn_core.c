--- conflicted
+++ resolved
@@ -611,12 +611,8 @@
 int st_magn_common_probe(struct iio_dev *indio_dev)
 {
 	struct st_sensor_data *mdata = iio_priv(indio_dev);
-<<<<<<< HEAD
-	struct st_sensors_platform_data *pdata = dev_get_platdata(mdata->dev);
-=======
 	struct device *parent = indio_dev->dev.parent;
 	struct st_sensors_platform_data *pdata = dev_get_platdata(parent);
->>>>>>> df0cc57e
 	int err;
 
 	indio_dev->modes = INDIO_DIRECT_MODE;
@@ -630,11 +626,7 @@
 	indio_dev->channels = mdata->sensor_settings->ch;
 	indio_dev->num_channels = ST_SENSORS_NUMBER_ALL_CHANNELS;
 
-<<<<<<< HEAD
-	err = iio_read_mount_matrix(mdata->dev, &mdata->mount_matrix);
-=======
 	err = iio_read_mount_matrix(parent, &mdata->mount_matrix);
->>>>>>> df0cc57e
 	if (err)
 		return err;
 
@@ -659,39 +651,10 @@
 			return err;
 	}
 
-<<<<<<< HEAD
-	err = iio_device_register(indio_dev);
-	if (err)
-		goto st_magn_device_register_error;
-
-	dev_info(&indio_dev->dev, "registered magnetometer %s\n",
-		 indio_dev->name);
-
-	return 0;
-
-st_magn_device_register_error:
-	if (mdata->irq > 0)
-		st_sensors_deallocate_trigger(indio_dev);
-	return err;
-}
-EXPORT_SYMBOL(st_magn_common_probe);
-
-void st_magn_common_remove(struct iio_dev *indio_dev)
-{
-	struct st_sensor_data *mdata = iio_priv(indio_dev);
-
-	iio_device_unregister(indio_dev);
-	if (mdata->irq > 0)
-		st_sensors_deallocate_trigger(indio_dev);
-}
-EXPORT_SYMBOL(st_magn_common_remove);
-
-=======
 	return devm_iio_device_register(parent, indio_dev);
 }
 EXPORT_SYMBOL(st_magn_common_probe);
 
->>>>>>> df0cc57e
 MODULE_AUTHOR("Denis Ciocca <denis.ciocca@st.com>");
 MODULE_DESCRIPTION("STMicroelectronics magnetometers driver");
 MODULE_LICENSE("GPL v2");