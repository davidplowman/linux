<<<<<<< HEAD
=======
# SPDX-License-Identifier: GPL-2.0
>>>>>>> 0ecfebd2
generated-y += unistd_32.h
generated-y += unistd_64.h<|MERGE_RESOLUTION|>--- conflicted
+++ resolved
@@ -1,6 +1,3 @@
-<<<<<<< HEAD
-=======
 # SPDX-License-Identifier: GPL-2.0
->>>>>>> 0ecfebd2
 generated-y += unistd_32.h
 generated-y += unistd_64.h