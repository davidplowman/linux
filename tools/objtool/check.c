// SPDX-License-Identifier: GPL-2.0-or-later
/*
 * Copyright (C) 2015-2017 Josh Poimboeuf <jpoimboe@redhat.com>
 */

#include <string.h>
#include <stdlib.h>
#include <inttypes.h>
#include <sys/mman.h>

#include <arch/elf.h>
#include <objtool/builtin.h>
#include <objtool/cfi.h>
#include <objtool/arch.h>
#include <objtool/check.h>
#include <objtool/special.h>
#include <objtool/warn.h>
#include <objtool/endianness.h>

#include <linux/objtool.h>
#include <linux/hashtable.h>
#include <linux/kernel.h>
#include <linux/static_call_types.h>

struct alternative {
	struct list_head list;
	struct instruction *insn;
	bool skip_orig;
};

static unsigned long nr_cfi, nr_cfi_reused, nr_cfi_cache;

static struct cfi_init_state initial_func_cfi;
static struct cfi_state init_cfi;
static struct cfi_state func_cfi;

struct instruction *find_insn(struct objtool_file *file,
			      struct section *sec, unsigned long offset)
{
	struct instruction *insn;

	hash_for_each_possible(file->insn_hash, insn, hash, sec_offset_hash(sec, offset)) {
		if (insn->sec == sec && insn->offset == offset)
			return insn;
	}

	return NULL;
}

static struct instruction *next_insn_same_sec(struct objtool_file *file,
					      struct instruction *insn)
{
	struct instruction *next = list_next_entry(insn, list);

	if (!next || &next->list == &file->insn_list || next->sec != insn->sec)
		return NULL;

	return next;
}

static struct instruction *next_insn_same_func(struct objtool_file *file,
					       struct instruction *insn)
{
	struct instruction *next = list_next_entry(insn, list);
	struct symbol *func = insn->func;

	if (!func)
		return NULL;

	if (&next->list != &file->insn_list && next->func == func)
		return next;

	/* Check if we're already in the subfunction: */
	if (func == func->cfunc)
		return NULL;

	/* Move to the subfunction: */
	return find_insn(file, func->cfunc->sec, func->cfunc->offset);
}

static struct instruction *prev_insn_same_sym(struct objtool_file *file,
					       struct instruction *insn)
{
	struct instruction *prev = list_prev_entry(insn, list);

	if (&prev->list != &file->insn_list && prev->func == insn->func)
		return prev;

	return NULL;
}

#define func_for_each_insn(file, func, insn)				\
	for (insn = find_insn(file, func->sec, func->offset);		\
	     insn;							\
	     insn = next_insn_same_func(file, insn))

#define sym_for_each_insn(file, sym, insn)				\
	for (insn = find_insn(file, sym->sec, sym->offset);		\
	     insn && &insn->list != &file->insn_list &&			\
		insn->sec == sym->sec &&				\
		insn->offset < sym->offset + sym->len;			\
	     insn = list_next_entry(insn, list))

#define sym_for_each_insn_continue_reverse(file, sym, insn)		\
	for (insn = list_prev_entry(insn, list);			\
	     &insn->list != &file->insn_list &&				\
		insn->sec == sym->sec && insn->offset >= sym->offset;	\
	     insn = list_prev_entry(insn, list))

#define sec_for_each_insn_from(file, insn)				\
	for (; insn; insn = next_insn_same_sec(file, insn))

#define sec_for_each_insn_continue(file, insn)				\
	for (insn = next_insn_same_sec(file, insn); insn;		\
	     insn = next_insn_same_sec(file, insn))

static bool is_jump_table_jump(struct instruction *insn)
{
	struct alt_group *alt_group = insn->alt_group;

	if (insn->jump_table)
		return true;

	/* Retpoline alternative for a jump table? */
	return alt_group && alt_group->orig_group &&
	       alt_group->orig_group->first_insn->jump_table;
}

static bool is_sibling_call(struct instruction *insn)
{
	/*
	 * Assume only ELF functions can make sibling calls.  This ensures
	 * sibling call detection consistency between vmlinux.o and individual
	 * objects.
	 */
	if (!insn->func)
		return false;

	/* An indirect jump is either a sibling call or a jump to a table. */
	if (insn->type == INSN_JUMP_DYNAMIC)
		return !is_jump_table_jump(insn);

	/* add_jump_destinations() sets insn->call_dest for sibling calls. */
	return (is_static_jump(insn) && insn->call_dest);
}

/*
 * This checks to see if the given function is a "noreturn" function.
 *
 * For global functions which are outside the scope of this object file, we
 * have to keep a manual list of them.
 *
 * For local functions, we have to detect them manually by simply looking for
 * the lack of a return instruction.
 */
static bool __dead_end_function(struct objtool_file *file, struct symbol *func,
				int recursion)
{
	int i;
	struct instruction *insn;
	bool empty = true;

	/*
	 * Unfortunately these have to be hard coded because the noreturn
	 * attribute isn't provided in ELF data.
	 */
	static const char * const global_noreturns[] = {
		"__stack_chk_fail",
		"panic",
		"do_exit",
		"do_task_dead",
		"kthread_exit",
		"make_task_dead",
		"__module_put_and_kthread_exit",
		"kthread_complete_and_exit",
		"__reiserfs_panic",
		"lbug_with_loc",
		"fortify_panic",
		"usercopy_abort",
		"machine_real_restart",
		"rewind_stack_and_make_dead",
		"kunit_try_catch_throw",
		"xen_start_kernel",
		"cpu_bringup_and_idle",
		"do_group_exit",
		"stop_this_cpu",
		"__invalid_creds",
		"cpu_startup_entry",
		"__ubsan_handle_builtin_unreachable",
		"ex_handler_msr_mce",
	};

	if (!func)
		return false;

	if (func->bind == STB_WEAK)
		return false;

	if (func->bind == STB_GLOBAL)
		for (i = 0; i < ARRAY_SIZE(global_noreturns); i++)
			if (!strcmp(func->name, global_noreturns[i]))
				return true;

	if (!func->len)
		return false;

	insn = find_insn(file, func->sec, func->offset);
	if (!insn->func)
		return false;

	func_for_each_insn(file, func, insn) {
		empty = false;

		if (insn->type == INSN_RETURN)
			return false;
	}

	if (empty)
		return false;

	/*
	 * A function can have a sibling call instead of a return.  In that
	 * case, the function's dead-end status depends on whether the target
	 * of the sibling call returns.
	 */
	func_for_each_insn(file, func, insn) {
		if (is_sibling_call(insn)) {
			struct instruction *dest = insn->jump_dest;

			if (!dest)
				/* sibling call to another file */
				return false;

			/* local sibling call */
			if (recursion == 5) {
				/*
				 * Infinite recursion: two functions have
				 * sibling calls to each other.  This is a very
				 * rare case.  It means they aren't dead ends.
				 */
				return false;
			}

			return __dead_end_function(file, dest->func, recursion+1);
		}
	}

	return true;
}

static bool dead_end_function(struct objtool_file *file, struct symbol *func)
{
	return __dead_end_function(file, func, 0);
}

static void init_cfi_state(struct cfi_state *cfi)
{
	int i;

	for (i = 0; i < CFI_NUM_REGS; i++) {
		cfi->regs[i].base = CFI_UNDEFINED;
		cfi->vals[i].base = CFI_UNDEFINED;
	}
	cfi->cfa.base = CFI_UNDEFINED;
	cfi->drap_reg = CFI_UNDEFINED;
	cfi->drap_offset = -1;
}

static void init_insn_state(struct objtool_file *file, struct insn_state *state,
			    struct section *sec)
{
	memset(state, 0, sizeof(*state));
	init_cfi_state(&state->cfi);

	/*
	 * We need the full vmlinux for noinstr validation, otherwise we can
	 * not correctly determine insn->call_dest->sec (external symbols do
	 * not have a section).
	 */
	if (opts.link && opts.noinstr && sec)
		state->noinstr = sec->noinstr;
}

static struct cfi_state *cfi_alloc(void)
{
	struct cfi_state *cfi = calloc(sizeof(struct cfi_state), 1);
	if (!cfi) {
		WARN("calloc failed");
		exit(1);
	}
	nr_cfi++;
	return cfi;
}

static int cfi_bits;
static struct hlist_head *cfi_hash;

static inline bool cficmp(struct cfi_state *cfi1, struct cfi_state *cfi2)
{
	return memcmp((void *)cfi1 + sizeof(cfi1->hash),
		      (void *)cfi2 + sizeof(cfi2->hash),
		      sizeof(struct cfi_state) - sizeof(struct hlist_node));
}

static inline u32 cfi_key(struct cfi_state *cfi)
{
	return jhash((void *)cfi + sizeof(cfi->hash),
		     sizeof(*cfi) - sizeof(cfi->hash), 0);
}

static struct cfi_state *cfi_hash_find_or_add(struct cfi_state *cfi)
{
	struct hlist_head *head = &cfi_hash[hash_min(cfi_key(cfi), cfi_bits)];
	struct cfi_state *obj;

	hlist_for_each_entry(obj, head, hash) {
		if (!cficmp(cfi, obj)) {
			nr_cfi_cache++;
			return obj;
		}
	}

	obj = cfi_alloc();
	*obj = *cfi;
	hlist_add_head(&obj->hash, head);

	return obj;
}

static void cfi_hash_add(struct cfi_state *cfi)
{
	struct hlist_head *head = &cfi_hash[hash_min(cfi_key(cfi), cfi_bits)];

	hlist_add_head(&cfi->hash, head);
}

static void *cfi_hash_alloc(unsigned long size)
{
	cfi_bits = max(10, ilog2(size));
	cfi_hash = mmap(NULL, sizeof(struct hlist_head) << cfi_bits,
			PROT_READ|PROT_WRITE,
			MAP_PRIVATE|MAP_ANON, -1, 0);
	if (cfi_hash == (void *)-1L) {
		WARN("mmap fail cfi_hash");
		cfi_hash = NULL;
	}  else if (opts.stats) {
		printf("cfi_bits: %d\n", cfi_bits);
	}

	return cfi_hash;
}

static unsigned long nr_insns;
static unsigned long nr_insns_visited;

/*
 * Call the arch-specific instruction decoder for all the instructions and add
 * them to the global instruction list.
 */
static int decode_instructions(struct objtool_file *file)
{
	struct section *sec;
	struct symbol *func;
	unsigned long offset;
	struct instruction *insn;
	int ret;

	for_each_sec(file, sec) {

		if (!(sec->sh.sh_flags & SHF_EXECINSTR))
			continue;

		if (strcmp(sec->name, ".altinstr_replacement") &&
		    strcmp(sec->name, ".altinstr_aux") &&
		    strncmp(sec->name, ".discard.", 9))
			sec->text = true;

		if (!strcmp(sec->name, ".noinstr.text") ||
		    !strcmp(sec->name, ".entry.text"))
			sec->noinstr = true;

		for (offset = 0; offset < sec->sh.sh_size; offset += insn->len) {
			insn = malloc(sizeof(*insn));
			if (!insn) {
				WARN("malloc failed");
				return -1;
			}
			memset(insn, 0, sizeof(*insn));
			INIT_LIST_HEAD(&insn->alts);
			INIT_LIST_HEAD(&insn->stack_ops);
			INIT_LIST_HEAD(&insn->call_node);

			insn->sec = sec;
			insn->offset = offset;

			ret = arch_decode_instruction(file, sec, offset,
						      sec->sh.sh_size - offset,
						      &insn->len, &insn->type,
						      &insn->immediate,
						      &insn->stack_ops);
			if (ret)
				goto err;

			/*
			 * By default, "ud2" is a dead end unless otherwise
			 * annotated, because GCC 7 inserts it for certain
			 * divide-by-zero cases.
			 */
			if (insn->type == INSN_BUG)
				insn->dead_end = true;

			hash_add(file->insn_hash, &insn->hash, sec_offset_hash(sec, insn->offset));
			list_add_tail(&insn->list, &file->insn_list);
			nr_insns++;
		}

		list_for_each_entry(func, &sec->symbol_list, list) {
			if (func->type != STT_FUNC || func->alias != func)
				continue;

			if (!find_insn(file, sec, func->offset)) {
				WARN("%s(): can't find starting instruction",
				     func->name);
				return -1;
			}

			sym_for_each_insn(file, func, insn) {
				insn->func = func;
				if (insn->type == INSN_ENDBR && list_empty(&insn->call_node)) {
					if (insn->offset == insn->func->offset) {
						list_add_tail(&insn->call_node, &file->endbr_list);
						file->nr_endbr++;
					} else {
						file->nr_endbr_int++;
					}
				}
			}
		}
	}

	if (opts.stats)
		printf("nr_insns: %lu\n", nr_insns);

	return 0;

err:
	free(insn);
	return ret;
}

/*
 * Read the pv_ops[] .data table to find the static initialized values.
 */
static int add_pv_ops(struct objtool_file *file, const char *symname)
{
	struct symbol *sym, *func;
	unsigned long off, end;
	struct reloc *rel;
	int idx;

	sym = find_symbol_by_name(file->elf, symname);
	if (!sym)
		return 0;

	off = sym->offset;
	end = off + sym->len;
	for (;;) {
		rel = find_reloc_by_dest_range(file->elf, sym->sec, off, end - off);
		if (!rel)
			break;

		func = rel->sym;
		if (func->type == STT_SECTION)
			func = find_symbol_by_offset(rel->sym->sec, rel->addend);

		idx = (rel->offset - sym->offset) / sizeof(unsigned long);

		objtool_pv_add(file, idx, func);

		off = rel->offset + 1;
		if (off > end)
			break;
	}

	return 0;
}

/*
 * Allocate and initialize file->pv_ops[].
 */
static int init_pv_ops(struct objtool_file *file)
{
	static const char *pv_ops_tables[] = {
		"pv_ops",
		"xen_cpu_ops",
		"xen_irq_ops",
		"xen_mmu_ops",
		NULL,
	};
	const char *pv_ops;
	struct symbol *sym;
	int idx, nr;

	if (!opts.noinstr)
		return 0;

	file->pv_ops = NULL;

	sym = find_symbol_by_name(file->elf, "pv_ops");
	if (!sym)
		return 0;

	nr = sym->len / sizeof(unsigned long);
	file->pv_ops = calloc(sizeof(struct pv_state), nr);
	if (!file->pv_ops)
		return -1;

	for (idx = 0; idx < nr; idx++)
		INIT_LIST_HEAD(&file->pv_ops[idx].targets);

	for (idx = 0; (pv_ops = pv_ops_tables[idx]); idx++)
		add_pv_ops(file, pv_ops);

	return 0;
}

static struct instruction *find_last_insn(struct objtool_file *file,
					  struct section *sec)
{
	struct instruction *insn = NULL;
	unsigned int offset;
	unsigned int end = (sec->sh.sh_size > 10) ? sec->sh.sh_size - 10 : 0;

	for (offset = sec->sh.sh_size - 1; offset >= end && !insn; offset--)
		insn = find_insn(file, sec, offset);

	return insn;
}

/*
 * Mark "ud2" instructions and manually annotated dead ends.
 */
static int add_dead_ends(struct objtool_file *file)
{
	struct section *sec;
	struct reloc *reloc;
	struct instruction *insn;

	/*
	 * Check for manually annotated dead ends.
	 */
	sec = find_section_by_name(file->elf, ".rela.discard.unreachable");
	if (!sec)
		goto reachable;

	list_for_each_entry(reloc, &sec->reloc_list, list) {
		if (reloc->sym->type != STT_SECTION) {
			WARN("unexpected relocation symbol type in %s", sec->name);
			return -1;
		}
		insn = find_insn(file, reloc->sym->sec, reloc->addend);
		if (insn)
			insn = list_prev_entry(insn, list);
		else if (reloc->addend == reloc->sym->sec->sh.sh_size) {
			insn = find_last_insn(file, reloc->sym->sec);
			if (!insn) {
				WARN("can't find unreachable insn at %s+0x%" PRIx64,
				     reloc->sym->sec->name, reloc->addend);
				return -1;
			}
		} else {
			WARN("can't find unreachable insn at %s+0x%" PRIx64,
			     reloc->sym->sec->name, reloc->addend);
			return -1;
		}

		insn->dead_end = true;
	}

reachable:
	/*
	 * These manually annotated reachable checks are needed for GCC 4.4,
	 * where the Linux unreachable() macro isn't supported.  In that case
	 * GCC doesn't know the "ud2" is fatal, so it generates code as if it's
	 * not a dead end.
	 */
	sec = find_section_by_name(file->elf, ".rela.discard.reachable");
	if (!sec)
		return 0;

	list_for_each_entry(reloc, &sec->reloc_list, list) {
		if (reloc->sym->type != STT_SECTION) {
			WARN("unexpected relocation symbol type in %s", sec->name);
			return -1;
		}
		insn = find_insn(file, reloc->sym->sec, reloc->addend);
		if (insn)
			insn = list_prev_entry(insn, list);
		else if (reloc->addend == reloc->sym->sec->sh.sh_size) {
			insn = find_last_insn(file, reloc->sym->sec);
			if (!insn) {
				WARN("can't find reachable insn at %s+0x%" PRIx64,
				     reloc->sym->sec->name, reloc->addend);
				return -1;
			}
		} else {
			WARN("can't find reachable insn at %s+0x%" PRIx64,
			     reloc->sym->sec->name, reloc->addend);
			return -1;
		}

		insn->dead_end = false;
	}

	return 0;
}

static int create_static_call_sections(struct objtool_file *file)
{
	struct section *sec;
	struct static_call_site *site;
	struct instruction *insn;
	struct symbol *key_sym;
	char *key_name, *tmp;
	int idx;

	sec = find_section_by_name(file->elf, ".static_call_sites");
	if (sec) {
		INIT_LIST_HEAD(&file->static_call_list);
		WARN("file already has .static_call_sites section, skipping");
		return 0;
	}

	if (list_empty(&file->static_call_list))
		return 0;

	idx = 0;
	list_for_each_entry(insn, &file->static_call_list, call_node)
		idx++;

	sec = elf_create_section(file->elf, ".static_call_sites", SHF_WRITE,
				 sizeof(struct static_call_site), idx);
	if (!sec)
		return -1;

	idx = 0;
	list_for_each_entry(insn, &file->static_call_list, call_node) {

		site = (struct static_call_site *)sec->data->d_buf + idx;
		memset(site, 0, sizeof(struct static_call_site));

		/* populate reloc for 'addr' */
		if (elf_add_reloc_to_insn(file->elf, sec,
					  idx * sizeof(struct static_call_site),
					  R_X86_64_PC32,
					  insn->sec, insn->offset))
			return -1;

		/* find key symbol */
		key_name = strdup(insn->call_dest->name);
		if (!key_name) {
			perror("strdup");
			return -1;
		}
		if (strncmp(key_name, STATIC_CALL_TRAMP_PREFIX_STR,
			    STATIC_CALL_TRAMP_PREFIX_LEN)) {
			WARN("static_call: trampoline name malformed: %s", key_name);
			return -1;
		}
		tmp = key_name + STATIC_CALL_TRAMP_PREFIX_LEN - STATIC_CALL_KEY_PREFIX_LEN;
		memcpy(tmp, STATIC_CALL_KEY_PREFIX_STR, STATIC_CALL_KEY_PREFIX_LEN);

		key_sym = find_symbol_by_name(file->elf, tmp);
		if (!key_sym) {
			if (!opts.module) {
				WARN("static_call: can't find static_call_key symbol: %s", tmp);
				return -1;
			}

			/*
			 * For modules(), the key might not be exported, which
			 * means the module can make static calls but isn't
			 * allowed to change them.
			 *
			 * In that case we temporarily set the key to be the
			 * trampoline address.  This is fixed up in
			 * static_call_add_module().
			 */
			key_sym = insn->call_dest;
		}
		free(key_name);

		/* populate reloc for 'key' */
		if (elf_add_reloc(file->elf, sec,
				  idx * sizeof(struct static_call_site) + 4,
				  R_X86_64_PC32, key_sym,
				  is_sibling_call(insn) * STATIC_CALL_SITE_TAIL))
			return -1;

		idx++;
	}

	return 0;
}

static int create_retpoline_sites_sections(struct objtool_file *file)
{
	struct instruction *insn;
	struct section *sec;
	int idx;

	sec = find_section_by_name(file->elf, ".retpoline_sites");
	if (sec) {
		WARN("file already has .retpoline_sites, skipping");
		return 0;
	}

	idx = 0;
	list_for_each_entry(insn, &file->retpoline_call_list, call_node)
		idx++;

	if (!idx)
		return 0;

	sec = elf_create_section(file->elf, ".retpoline_sites", 0,
				 sizeof(int), idx);
	if (!sec) {
		WARN("elf_create_section: .retpoline_sites");
		return -1;
	}

	idx = 0;
	list_for_each_entry(insn, &file->retpoline_call_list, call_node) {

		int *site = (int *)sec->data->d_buf + idx;
		*site = 0;

		if (elf_add_reloc_to_insn(file->elf, sec,
					  idx * sizeof(int),
					  R_X86_64_PC32,
					  insn->sec, insn->offset)) {
			WARN("elf_add_reloc_to_insn: .retpoline_sites");
			return -1;
		}

		idx++;
	}

	return 0;
}

static int create_ibt_endbr_seal_sections(struct objtool_file *file)
{
	struct instruction *insn;
	struct section *sec;
	int idx;

	sec = find_section_by_name(file->elf, ".ibt_endbr_seal");
	if (sec) {
		WARN("file already has .ibt_endbr_seal, skipping");
		return 0;
	}

	idx = 0;
	list_for_each_entry(insn, &file->endbr_list, call_node)
		idx++;

	if (opts.stats) {
		printf("ibt: ENDBR at function start: %d\n", file->nr_endbr);
		printf("ibt: ENDBR inside functions:  %d\n", file->nr_endbr_int);
		printf("ibt: superfluous ENDBR:       %d\n", idx);
	}

	if (!idx)
		return 0;

	sec = elf_create_section(file->elf, ".ibt_endbr_seal", 0,
				 sizeof(int), idx);
	if (!sec) {
		WARN("elf_create_section: .ibt_endbr_seal");
		return -1;
	}

	idx = 0;
	list_for_each_entry(insn, &file->endbr_list, call_node) {

		int *site = (int *)sec->data->d_buf + idx;
		*site = 0;

		if (elf_add_reloc_to_insn(file->elf, sec,
					  idx * sizeof(int),
					  R_X86_64_PC32,
					  insn->sec, insn->offset)) {
			WARN("elf_add_reloc_to_insn: .ibt_endbr_seal");
			return -1;
		}

		idx++;
	}

	return 0;
}

static int create_mcount_loc_sections(struct objtool_file *file)
{
	struct section *sec;
	unsigned long *loc;
	struct instruction *insn;
	int idx;

	sec = find_section_by_name(file->elf, "__mcount_loc");
	if (sec) {
		INIT_LIST_HEAD(&file->mcount_loc_list);
		WARN("file already has __mcount_loc section, skipping");
		return 0;
	}

	if (list_empty(&file->mcount_loc_list))
		return 0;

	idx = 0;
	list_for_each_entry(insn, &file->mcount_loc_list, call_node)
		idx++;

	sec = elf_create_section(file->elf, "__mcount_loc", 0, sizeof(unsigned long), idx);
	if (!sec)
		return -1;

	idx = 0;
	list_for_each_entry(insn, &file->mcount_loc_list, call_node) {

		loc = (unsigned long *)sec->data->d_buf + idx;
		memset(loc, 0, sizeof(unsigned long));

		if (elf_add_reloc_to_insn(file->elf, sec,
					  idx * sizeof(unsigned long),
					  R_X86_64_64,
					  insn->sec, insn->offset))
			return -1;

		idx++;
	}

	return 0;
}

/*
 * Warnings shouldn't be reported for ignored functions.
 */
static void add_ignores(struct objtool_file *file)
{
	struct instruction *insn;
	struct section *sec;
	struct symbol *func;
	struct reloc *reloc;

	sec = find_section_by_name(file->elf, ".rela.discard.func_stack_frame_non_standard");
	if (!sec)
		return;

	list_for_each_entry(reloc, &sec->reloc_list, list) {
		switch (reloc->sym->type) {
		case STT_FUNC:
			func = reloc->sym;
			break;

		case STT_SECTION:
			func = find_func_by_offset(reloc->sym->sec, reloc->addend);
			if (!func)
				continue;
			break;

		default:
			WARN("unexpected relocation symbol type in %s: %d", sec->name, reloc->sym->type);
			continue;
		}

		func_for_each_insn(file, func, insn)
			insn->ignore = true;
	}
}

/*
 * This is a whitelist of functions that is allowed to be called with AC set.
 * The list is meant to be minimal and only contains compiler instrumentation
 * ABI and a few functions used to implement *_{to,from}_user() functions.
 *
 * These functions must not directly change AC, but may PUSHF/POPF.
 */
static const char *uaccess_safe_builtin[] = {
	/* KASAN */
	"kasan_report",
	"kasan_check_range",
	/* KASAN out-of-line */
	"__asan_loadN_noabort",
	"__asan_load1_noabort",
	"__asan_load2_noabort",
	"__asan_load4_noabort",
	"__asan_load8_noabort",
	"__asan_load16_noabort",
	"__asan_storeN_noabort",
	"__asan_store1_noabort",
	"__asan_store2_noabort",
	"__asan_store4_noabort",
	"__asan_store8_noabort",
	"__asan_store16_noabort",
	"__kasan_check_read",
	"__kasan_check_write",
	/* KASAN in-line */
	"__asan_report_load_n_noabort",
	"__asan_report_load1_noabort",
	"__asan_report_load2_noabort",
	"__asan_report_load4_noabort",
	"__asan_report_load8_noabort",
	"__asan_report_load16_noabort",
	"__asan_report_store_n_noabort",
	"__asan_report_store1_noabort",
	"__asan_report_store2_noabort",
	"__asan_report_store4_noabort",
	"__asan_report_store8_noabort",
	"__asan_report_store16_noabort",
	/* KCSAN */
	"__kcsan_check_access",
	"__kcsan_mb",
	"__kcsan_wmb",
	"__kcsan_rmb",
	"__kcsan_release",
	"kcsan_found_watchpoint",
	"kcsan_setup_watchpoint",
	"kcsan_check_scoped_accesses",
	"kcsan_disable_current",
	"kcsan_enable_current_nowarn",
	/* KCSAN/TSAN */
	"__tsan_func_entry",
	"__tsan_func_exit",
	"__tsan_read_range",
	"__tsan_write_range",
	"__tsan_read1",
	"__tsan_read2",
	"__tsan_read4",
	"__tsan_read8",
	"__tsan_read16",
	"__tsan_write1",
	"__tsan_write2",
	"__tsan_write4",
	"__tsan_write8",
	"__tsan_write16",
	"__tsan_read_write1",
	"__tsan_read_write2",
	"__tsan_read_write4",
	"__tsan_read_write8",
	"__tsan_read_write16",
	"__tsan_atomic8_load",
	"__tsan_atomic16_load",
	"__tsan_atomic32_load",
	"__tsan_atomic64_load",
	"__tsan_atomic8_store",
	"__tsan_atomic16_store",
	"__tsan_atomic32_store",
	"__tsan_atomic64_store",
	"__tsan_atomic8_exchange",
	"__tsan_atomic16_exchange",
	"__tsan_atomic32_exchange",
	"__tsan_atomic64_exchange",
	"__tsan_atomic8_fetch_add",
	"__tsan_atomic16_fetch_add",
	"__tsan_atomic32_fetch_add",
	"__tsan_atomic64_fetch_add",
	"__tsan_atomic8_fetch_sub",
	"__tsan_atomic16_fetch_sub",
	"__tsan_atomic32_fetch_sub",
	"__tsan_atomic64_fetch_sub",
	"__tsan_atomic8_fetch_and",
	"__tsan_atomic16_fetch_and",
	"__tsan_atomic32_fetch_and",
	"__tsan_atomic64_fetch_and",
	"__tsan_atomic8_fetch_or",
	"__tsan_atomic16_fetch_or",
	"__tsan_atomic32_fetch_or",
	"__tsan_atomic64_fetch_or",
	"__tsan_atomic8_fetch_xor",
	"__tsan_atomic16_fetch_xor",
	"__tsan_atomic32_fetch_xor",
	"__tsan_atomic64_fetch_xor",
	"__tsan_atomic8_fetch_nand",
	"__tsan_atomic16_fetch_nand",
	"__tsan_atomic32_fetch_nand",
	"__tsan_atomic64_fetch_nand",
	"__tsan_atomic8_compare_exchange_strong",
	"__tsan_atomic16_compare_exchange_strong",
	"__tsan_atomic32_compare_exchange_strong",
	"__tsan_atomic64_compare_exchange_strong",
	"__tsan_atomic8_compare_exchange_weak",
	"__tsan_atomic16_compare_exchange_weak",
	"__tsan_atomic32_compare_exchange_weak",
	"__tsan_atomic64_compare_exchange_weak",
	"__tsan_atomic8_compare_exchange_val",
	"__tsan_atomic16_compare_exchange_val",
	"__tsan_atomic32_compare_exchange_val",
	"__tsan_atomic64_compare_exchange_val",
	"__tsan_atomic_thread_fence",
	"__tsan_atomic_signal_fence",
	/* KCOV */
	"write_comp_data",
	"check_kcov_mode",
	"__sanitizer_cov_trace_pc",
	"__sanitizer_cov_trace_const_cmp1",
	"__sanitizer_cov_trace_const_cmp2",
	"__sanitizer_cov_trace_const_cmp4",
	"__sanitizer_cov_trace_const_cmp8",
	"__sanitizer_cov_trace_cmp1",
	"__sanitizer_cov_trace_cmp2",
	"__sanitizer_cov_trace_cmp4",
	"__sanitizer_cov_trace_cmp8",
	"__sanitizer_cov_trace_switch",
	/* UBSAN */
	"ubsan_type_mismatch_common",
	"__ubsan_handle_type_mismatch",
	"__ubsan_handle_type_mismatch_v1",
	"__ubsan_handle_shift_out_of_bounds",
	/* misc */
	"csum_partial_copy_generic",
	"copy_mc_fragile",
	"copy_mc_fragile_handle_tail",
	"copy_mc_enhanced_fast_string",
	"ftrace_likely_update", /* CONFIG_TRACE_BRANCH_PROFILING */
	NULL
};

static void add_uaccess_safe(struct objtool_file *file)
{
	struct symbol *func;
	const char **name;

	if (!opts.uaccess)
		return;

	for (name = uaccess_safe_builtin; *name; name++) {
		func = find_symbol_by_name(file->elf, *name);
		if (!func)
			continue;

		func->uaccess_safe = true;
	}
}

/*
 * FIXME: For now, just ignore any alternatives which add retpolines.  This is
 * a temporary hack, as it doesn't allow ORC to unwind from inside a retpoline.
 * But it at least allows objtool to understand the control flow *around* the
 * retpoline.
 */
static int add_ignore_alternatives(struct objtool_file *file)
{
	struct section *sec;
	struct reloc *reloc;
	struct instruction *insn;

	sec = find_section_by_name(file->elf, ".rela.discard.ignore_alts");
	if (!sec)
		return 0;

	list_for_each_entry(reloc, &sec->reloc_list, list) {
		if (reloc->sym->type != STT_SECTION) {
			WARN("unexpected relocation symbol type in %s", sec->name);
			return -1;
		}

		insn = find_insn(file, reloc->sym->sec, reloc->addend);
		if (!insn) {
			WARN("bad .discard.ignore_alts entry");
			return -1;
		}

		insn->ignore_alts = true;
	}

	return 0;
}

__weak bool arch_is_retpoline(struct symbol *sym)
{
	return false;
}

#define NEGATIVE_RELOC	((void *)-1L)

static struct reloc *insn_reloc(struct objtool_file *file, struct instruction *insn)
{
	if (insn->reloc == NEGATIVE_RELOC)
		return NULL;

	if (!insn->reloc) {
		if (!file)
			return NULL;

		insn->reloc = find_reloc_by_dest_range(file->elf, insn->sec,
						       insn->offset, insn->len);
		if (!insn->reloc) {
			insn->reloc = NEGATIVE_RELOC;
			return NULL;
		}
	}

	return insn->reloc;
}

static void remove_insn_ops(struct instruction *insn)
{
	struct stack_op *op, *tmp;

	list_for_each_entry_safe(op, tmp, &insn->stack_ops, list) {
		list_del(&op->list);
		free(op);
	}
}

static void annotate_call_site(struct objtool_file *file,
			       struct instruction *insn, bool sibling)
{
	struct reloc *reloc = insn_reloc(file, insn);
	struct symbol *sym = insn->call_dest;

	if (!sym)
		sym = reloc->sym;

	/*
	 * Alternative replacement code is just template code which is
	 * sometimes copied to the original instruction. For now, don't
	 * annotate it. (In the future we might consider annotating the
	 * original instruction if/when it ever makes sense to do so.)
	 */
	if (!strcmp(insn->sec->name, ".altinstr_replacement"))
		return;

	if (sym->static_call_tramp) {
		list_add_tail(&insn->call_node, &file->static_call_list);
		return;
	}

	if (sym->retpoline_thunk) {
		list_add_tail(&insn->call_node, &file->retpoline_call_list);
		return;
	}

	/*
	 * Many compilers cannot disable KCOV or sanitizer calls with a function
	 * attribute so they need a little help, NOP out any such calls from
	 * noinstr text.
	 */
	if (opts.hack_noinstr && insn->sec->noinstr && sym->profiling_func) {
		if (reloc) {
			reloc->type = R_NONE;
			elf_write_reloc(file->elf, reloc);
		}

		elf_write_insn(file->elf, insn->sec,
			       insn->offset, insn->len,
			       sibling ? arch_ret_insn(insn->len)
			               : arch_nop_insn(insn->len));

		insn->type = sibling ? INSN_RETURN : INSN_NOP;

		if (sibling) {
			/*
			 * We've replaced the tail-call JMP insn by two new
			 * insn: RET; INT3, except we only have a single struct
			 * insn here. Mark it retpoline_safe to avoid the SLS
			 * warning, instead of adding another insn.
			 */
			insn->retpoline_safe = true;
		}

		return;
	}

	if (opts.mcount && sym->fentry) {
		if (sibling)
			WARN_FUNC("Tail call to __fentry__ !?!?", insn->sec, insn->offset);

		if (reloc) {
			reloc->type = R_NONE;
			elf_write_reloc(file->elf, reloc);
		}

		elf_write_insn(file->elf, insn->sec,
			       insn->offset, insn->len,
			       arch_nop_insn(insn->len));

		insn->type = INSN_NOP;

		list_add_tail(&insn->call_node, &file->mcount_loc_list);
		return;
	}

	if (!sibling && dead_end_function(file, sym))
		insn->dead_end = true;
}

static void add_call_dest(struct objtool_file *file, struct instruction *insn,
			  struct symbol *dest, bool sibling)
{
	insn->call_dest = dest;
	if (!dest)
		return;

	/*
	 * Whatever stack impact regular CALLs have, should be undone
	 * by the RETURN of the called function.
	 *
	 * Annotated intra-function calls retain the stack_ops but
	 * are converted to JUMP, see read_intra_function_calls().
	 */
	remove_insn_ops(insn);

	annotate_call_site(file, insn, sibling);
}

static void add_retpoline_call(struct objtool_file *file, struct instruction *insn)
{
	/*
	 * Retpoline calls/jumps are really dynamic calls/jumps in disguise,
	 * so convert them accordingly.
	 */
	switch (insn->type) {
	case INSN_CALL:
		insn->type = INSN_CALL_DYNAMIC;
		break;
	case INSN_JUMP_UNCONDITIONAL:
		insn->type = INSN_JUMP_DYNAMIC;
		break;
	case INSN_JUMP_CONDITIONAL:
		insn->type = INSN_JUMP_DYNAMIC_CONDITIONAL;
		break;
	default:
		return;
	}

	insn->retpoline_safe = true;

	/*
	 * Whatever stack impact regular CALLs have, should be undone
	 * by the RETURN of the called function.
	 *
	 * Annotated intra-function calls retain the stack_ops but
	 * are converted to JUMP, see read_intra_function_calls().
	 */
	remove_insn_ops(insn);

	annotate_call_site(file, insn, false);
}

static bool same_function(struct instruction *insn1, struct instruction *insn2)
{
	return insn1->func->pfunc == insn2->func->pfunc;
}

static bool is_first_func_insn(struct objtool_file *file, struct instruction *insn)
{
	if (insn->offset == insn->func->offset)
		return true;

<<<<<<< HEAD
	if (ibt) {
=======
	if (opts.ibt) {
>>>>>>> 980555e9
		struct instruction *prev = prev_insn_same_sym(file, insn);

		if (prev && prev->type == INSN_ENDBR &&
		    insn->offset == insn->func->offset + prev->len)
			return true;
	}

	return false;
}

/*
 * Find the destination instructions for all jumps.
 */
static int add_jump_destinations(struct objtool_file *file)
{
	struct instruction *insn, *jump_dest;
	struct reloc *reloc;
	struct section *dest_sec;
	unsigned long dest_off;

	for_each_insn(file, insn) {
		if (insn->jump_dest) {
			/*
			 * handle_group_alt() may have previously set
			 * 'jump_dest' for some alternatives.
			 */
			continue;
		}
		if (!is_static_jump(insn))
			continue;

		reloc = insn_reloc(file, insn);
		if (!reloc) {
			dest_sec = insn->sec;
			dest_off = arch_jump_destination(insn);
		} else if (reloc->sym->type == STT_SECTION) {
			dest_sec = reloc->sym->sec;
			dest_off = arch_dest_reloc_offset(reloc->addend);
		} else if (reloc->sym->retpoline_thunk) {
			add_retpoline_call(file, insn);
			continue;
		} else if (insn->func) {
			/*
			 * External sibling call or internal sibling call with
			 * STT_FUNC reloc.
			 */
			add_call_dest(file, insn, reloc->sym, true);
			continue;
		} else if (reloc->sym->sec->idx) {
			dest_sec = reloc->sym->sec;
			dest_off = reloc->sym->sym.st_value +
				   arch_dest_reloc_offset(reloc->addend);
		} else {
			/* non-func asm code jumping to another file */
			continue;
		}

		jump_dest = find_insn(file, dest_sec, dest_off);
		if (!jump_dest) {
			WARN_FUNC("can't find jump dest instruction at %s+0x%lx",
				  insn->sec, insn->offset, dest_sec->name,
				  dest_off);
			return -1;
		}

		/*
		 * Cross-function jump.
		 */
		if (insn->func && jump_dest->func &&
		    insn->func != jump_dest->func) {

			/*
			 * For GCC 8+, create parent/child links for any cold
			 * subfunctions.  This is _mostly_ redundant with a
			 * similar initialization in read_symbols().
			 *
			 * If a function has aliases, we want the *first* such
			 * function in the symbol table to be the subfunction's
			 * parent.  In that case we overwrite the
			 * initialization done in read_symbols().
			 *
			 * However this code can't completely replace the
			 * read_symbols() code because this doesn't detect the
			 * case where the parent function's only reference to a
			 * subfunction is through a jump table.
			 */
			if (!strstr(insn->func->name, ".cold") &&
			    strstr(jump_dest->func->name, ".cold")) {
				insn->func->cfunc = jump_dest->func;
				jump_dest->func->pfunc = insn->func;

<<<<<<< HEAD
			} else if (!same_function(insn, insn->jump_dest) &&
				   is_first_func_insn(file, insn->jump_dest)) {
				/* internal sibling call (without reloc) */
				add_call_dest(file, insn, insn->jump_dest->func, true);
=======
			} else if (!same_function(insn, jump_dest) &&
				   is_first_func_insn(file, jump_dest)) {
				/*
				 * Internal sibling call without reloc or with
				 * STT_SECTION reloc.
				 */
				add_call_dest(file, insn, jump_dest->func, true);
				continue;
>>>>>>> 980555e9
			}
		}

		insn->jump_dest = jump_dest;
	}

	return 0;
}

static struct symbol *find_call_destination(struct section *sec, unsigned long offset)
{
	struct symbol *call_dest;

	call_dest = find_func_by_offset(sec, offset);
	if (!call_dest)
		call_dest = find_symbol_by_offset(sec, offset);

	return call_dest;
}

/*
 * Find the destination instructions for all calls.
 */
static int add_call_destinations(struct objtool_file *file)
{
	struct instruction *insn;
	unsigned long dest_off;
	struct symbol *dest;
	struct reloc *reloc;

	for_each_insn(file, insn) {
		if (insn->type != INSN_CALL)
			continue;

		reloc = insn_reloc(file, insn);
		if (!reloc) {
			dest_off = arch_jump_destination(insn);
			dest = find_call_destination(insn->sec, dest_off);

			add_call_dest(file, insn, dest, false);

			if (insn->ignore)
				continue;

			if (!insn->call_dest) {
				WARN_FUNC("unannotated intra-function call", insn->sec, insn->offset);
				return -1;
			}

			if (insn->func && insn->call_dest->type != STT_FUNC) {
				WARN_FUNC("unsupported call to non-function",
					  insn->sec, insn->offset);
				return -1;
			}

		} else if (reloc->sym->type == STT_SECTION) {
			dest_off = arch_dest_reloc_offset(reloc->addend);
			dest = find_call_destination(reloc->sym->sec, dest_off);
			if (!dest) {
				WARN_FUNC("can't find call dest symbol at %s+0x%lx",
					  insn->sec, insn->offset,
					  reloc->sym->sec->name,
					  dest_off);
				return -1;
			}

			add_call_dest(file, insn, dest, false);

		} else if (reloc->sym->retpoline_thunk) {
			add_retpoline_call(file, insn);

		} else
			add_call_dest(file, insn, reloc->sym, false);
	}

	return 0;
}

/*
 * The .alternatives section requires some extra special care over and above
 * other special sections because alternatives are patched in place.
 */
static int handle_group_alt(struct objtool_file *file,
			    struct special_alt *special_alt,
			    struct instruction *orig_insn,
			    struct instruction **new_insn)
{
	struct instruction *last_orig_insn, *last_new_insn = NULL, *insn, *nop = NULL;
	struct alt_group *orig_alt_group, *new_alt_group;
	unsigned long dest_off;


	orig_alt_group = malloc(sizeof(*orig_alt_group));
	if (!orig_alt_group) {
		WARN("malloc failed");
		return -1;
	}
	orig_alt_group->cfi = calloc(special_alt->orig_len,
				     sizeof(struct cfi_state *));
	if (!orig_alt_group->cfi) {
		WARN("calloc failed");
		return -1;
	}

	last_orig_insn = NULL;
	insn = orig_insn;
	sec_for_each_insn_from(file, insn) {
		if (insn->offset >= special_alt->orig_off + special_alt->orig_len)
			break;

		insn->alt_group = orig_alt_group;
		last_orig_insn = insn;
	}
	orig_alt_group->orig_group = NULL;
	orig_alt_group->first_insn = orig_insn;
	orig_alt_group->last_insn = last_orig_insn;


	new_alt_group = malloc(sizeof(*new_alt_group));
	if (!new_alt_group) {
		WARN("malloc failed");
		return -1;
	}

	if (special_alt->new_len < special_alt->orig_len) {
		/*
		 * Insert a fake nop at the end to make the replacement
		 * alt_group the same size as the original.  This is needed to
		 * allow propagate_alt_cfi() to do its magic.  When the last
		 * instruction affects the stack, the instruction after it (the
		 * nop) will propagate the new state to the shared CFI array.
		 */
		nop = malloc(sizeof(*nop));
		if (!nop) {
			WARN("malloc failed");
			return -1;
		}
		memset(nop, 0, sizeof(*nop));
		INIT_LIST_HEAD(&nop->alts);
		INIT_LIST_HEAD(&nop->stack_ops);

		nop->sec = special_alt->new_sec;
		nop->offset = special_alt->new_off + special_alt->new_len;
		nop->len = special_alt->orig_len - special_alt->new_len;
		nop->type = INSN_NOP;
		nop->func = orig_insn->func;
		nop->alt_group = new_alt_group;
		nop->ignore = orig_insn->ignore_alts;
	}

	if (!special_alt->new_len) {
		*new_insn = nop;
		goto end;
	}

	insn = *new_insn;
	sec_for_each_insn_from(file, insn) {
		struct reloc *alt_reloc;

		if (insn->offset >= special_alt->new_off + special_alt->new_len)
			break;

		last_new_insn = insn;

		insn->ignore = orig_insn->ignore_alts;
		insn->func = orig_insn->func;
		insn->alt_group = new_alt_group;

		/*
		 * Since alternative replacement code is copy/pasted by the
		 * kernel after applying relocations, generally such code can't
		 * have relative-address relocation references to outside the
		 * .altinstr_replacement section, unless the arch's
		 * alternatives code can adjust the relative offsets
		 * accordingly.
		 */
		alt_reloc = insn_reloc(file, insn);
		if (alt_reloc &&
		    !arch_support_alt_relocation(special_alt, insn, alt_reloc)) {

			WARN_FUNC("unsupported relocation in alternatives section",
				  insn->sec, insn->offset);
			return -1;
		}

		if (!is_static_jump(insn))
			continue;

		if (!insn->immediate)
			continue;

		dest_off = arch_jump_destination(insn);
		if (dest_off == special_alt->new_off + special_alt->new_len) {
			insn->jump_dest = next_insn_same_sec(file, last_orig_insn);
			if (!insn->jump_dest) {
				WARN_FUNC("can't find alternative jump destination",
					  insn->sec, insn->offset);
				return -1;
			}
		}
	}

	if (!last_new_insn) {
		WARN_FUNC("can't find last new alternative instruction",
			  special_alt->new_sec, special_alt->new_off);
		return -1;
	}

	if (nop)
		list_add(&nop->list, &last_new_insn->list);
end:
	new_alt_group->orig_group = orig_alt_group;
	new_alt_group->first_insn = *new_insn;
	new_alt_group->last_insn = nop ? : last_new_insn;
	new_alt_group->cfi = orig_alt_group->cfi;
	return 0;
}

/*
 * A jump table entry can either convert a nop to a jump or a jump to a nop.
 * If the original instruction is a jump, make the alt entry an effective nop
 * by just skipping the original instruction.
 */
static int handle_jump_alt(struct objtool_file *file,
			   struct special_alt *special_alt,
			   struct instruction *orig_insn,
			   struct instruction **new_insn)
{
	if (orig_insn->type != INSN_JUMP_UNCONDITIONAL &&
	    orig_insn->type != INSN_NOP) {

		WARN_FUNC("unsupported instruction at jump label",
			  orig_insn->sec, orig_insn->offset);
		return -1;
	}

	if (opts.hack_jump_label && special_alt->key_addend & 2) {
		struct reloc *reloc = insn_reloc(file, orig_insn);

		if (reloc) {
			reloc->type = R_NONE;
			elf_write_reloc(file->elf, reloc);
		}
		elf_write_insn(file->elf, orig_insn->sec,
			       orig_insn->offset, orig_insn->len,
			       arch_nop_insn(orig_insn->len));
		orig_insn->type = INSN_NOP;
	}

	if (orig_insn->type == INSN_NOP) {
		if (orig_insn->len == 2)
			file->jl_nop_short++;
		else
			file->jl_nop_long++;

		return 0;
	}

	if (orig_insn->len == 2)
		file->jl_short++;
	else
		file->jl_long++;

	*new_insn = list_next_entry(orig_insn, list);
	return 0;
}

/*
 * Read all the special sections which have alternate instructions which can be
 * patched in or redirected to at runtime.  Each instruction having alternate
 * instruction(s) has them added to its insn->alts list, which will be
 * traversed in validate_branch().
 */
static int add_special_section_alts(struct objtool_file *file)
{
	struct list_head special_alts;
	struct instruction *orig_insn, *new_insn;
	struct special_alt *special_alt, *tmp;
	struct alternative *alt;
	int ret;

	ret = special_get_alts(file->elf, &special_alts);
	if (ret)
		return ret;

	list_for_each_entry_safe(special_alt, tmp, &special_alts, list) {

		orig_insn = find_insn(file, special_alt->orig_sec,
				      special_alt->orig_off);
		if (!orig_insn) {
			WARN_FUNC("special: can't find orig instruction",
				  special_alt->orig_sec, special_alt->orig_off);
			ret = -1;
			goto out;
		}

		new_insn = NULL;
		if (!special_alt->group || special_alt->new_len) {
			new_insn = find_insn(file, special_alt->new_sec,
					     special_alt->new_off);
			if (!new_insn) {
				WARN_FUNC("special: can't find new instruction",
					  special_alt->new_sec,
					  special_alt->new_off);
				ret = -1;
				goto out;
			}
		}

		if (special_alt->group) {
			if (!special_alt->orig_len) {
				WARN_FUNC("empty alternative entry",
					  orig_insn->sec, orig_insn->offset);
				continue;
			}

			ret = handle_group_alt(file, special_alt, orig_insn,
					       &new_insn);
			if (ret)
				goto out;
		} else if (special_alt->jump_or_nop) {
			ret = handle_jump_alt(file, special_alt, orig_insn,
					      &new_insn);
			if (ret)
				goto out;
		}

		alt = malloc(sizeof(*alt));
		if (!alt) {
			WARN("malloc failed");
			ret = -1;
			goto out;
		}

		alt->insn = new_insn;
		alt->skip_orig = special_alt->skip_orig;
		orig_insn->ignore_alts |= special_alt->skip_alt;
		list_add_tail(&alt->list, &orig_insn->alts);

		list_del(&special_alt->list);
		free(special_alt);
	}

	if (opts.stats) {
		printf("jl\\\tNOP\tJMP\n");
		printf("short:\t%ld\t%ld\n", file->jl_nop_short, file->jl_short);
		printf("long:\t%ld\t%ld\n", file->jl_nop_long, file->jl_long);
	}

out:
	return ret;
}

static int add_jump_table(struct objtool_file *file, struct instruction *insn,
			    struct reloc *table)
{
	struct reloc *reloc = table;
	struct instruction *dest_insn;
	struct alternative *alt;
	struct symbol *pfunc = insn->func->pfunc;
	unsigned int prev_offset = 0;

	/*
	 * Each @reloc is a switch table relocation which points to the target
	 * instruction.
	 */
	list_for_each_entry_from(reloc, &table->sec->reloc_list, list) {

		/* Check for the end of the table: */
		if (reloc != table && reloc->jump_table_start)
			break;

		/* Make sure the table entries are consecutive: */
		if (prev_offset && reloc->offset != prev_offset + 8)
			break;

		/* Detect function pointers from contiguous objects: */
		if (reloc->sym->sec == pfunc->sec &&
		    reloc->addend == pfunc->offset)
			break;

		dest_insn = find_insn(file, reloc->sym->sec, reloc->addend);
		if (!dest_insn)
			break;

		/* Make sure the destination is in the same function: */
		if (!dest_insn->func || dest_insn->func->pfunc != pfunc)
			break;

		alt = malloc(sizeof(*alt));
		if (!alt) {
			WARN("malloc failed");
			return -1;
		}

		alt->insn = dest_insn;
		list_add_tail(&alt->list, &insn->alts);
		prev_offset = reloc->offset;
	}

	if (!prev_offset) {
		WARN_FUNC("can't find switch jump table",
			  insn->sec, insn->offset);
		return -1;
	}

	return 0;
}

/*
 * find_jump_table() - Given a dynamic jump, find the switch jump table
 * associated with it.
 */
static struct reloc *find_jump_table(struct objtool_file *file,
				      struct symbol *func,
				      struct instruction *insn)
{
	struct reloc *table_reloc;
	struct instruction *dest_insn, *orig_insn = insn;

	/*
	 * Backward search using the @first_jump_src links, these help avoid
	 * much of the 'in between' code. Which avoids us getting confused by
	 * it.
	 */
	for (;
	     insn && insn->func && insn->func->pfunc == func;
	     insn = insn->first_jump_src ?: prev_insn_same_sym(file, insn)) {

		if (insn != orig_insn && insn->type == INSN_JUMP_DYNAMIC)
			break;

		/* allow small jumps within the range */
		if (insn->type == INSN_JUMP_UNCONDITIONAL &&
		    insn->jump_dest &&
		    (insn->jump_dest->offset <= insn->offset ||
		     insn->jump_dest->offset > orig_insn->offset))
		    break;

		table_reloc = arch_find_switch_table(file, insn);
		if (!table_reloc)
			continue;
		dest_insn = find_insn(file, table_reloc->sym->sec, table_reloc->addend);
		if (!dest_insn || !dest_insn->func || dest_insn->func->pfunc != func)
			continue;

		return table_reloc;
	}

	return NULL;
}

/*
 * First pass: Mark the head of each jump table so that in the next pass,
 * we know when a given jump table ends and the next one starts.
 */
static void mark_func_jump_tables(struct objtool_file *file,
				    struct symbol *func)
{
	struct instruction *insn, *last = NULL;
	struct reloc *reloc;

	func_for_each_insn(file, func, insn) {
		if (!last)
			last = insn;

		/*
		 * Store back-pointers for unconditional forward jumps such
		 * that find_jump_table() can back-track using those and
		 * avoid some potentially confusing code.
		 */
		if (insn->type == INSN_JUMP_UNCONDITIONAL && insn->jump_dest &&
		    insn->offset > last->offset &&
		    insn->jump_dest->offset > insn->offset &&
		    !insn->jump_dest->first_jump_src) {

			insn->jump_dest->first_jump_src = insn;
			last = insn->jump_dest;
		}

		if (insn->type != INSN_JUMP_DYNAMIC)
			continue;

		reloc = find_jump_table(file, func, insn);
		if (reloc) {
			reloc->jump_table_start = true;
			insn->jump_table = reloc;
		}
	}
}

static int add_func_jump_tables(struct objtool_file *file,
				  struct symbol *func)
{
	struct instruction *insn;
	int ret;

	func_for_each_insn(file, func, insn) {
		if (!insn->jump_table)
			continue;

		ret = add_jump_table(file, insn, insn->jump_table);
		if (ret)
			return ret;
	}

	return 0;
}

/*
 * For some switch statements, gcc generates a jump table in the .rodata
 * section which contains a list of addresses within the function to jump to.
 * This finds these jump tables and adds them to the insn->alts lists.
 */
static int add_jump_table_alts(struct objtool_file *file)
{
	struct section *sec;
	struct symbol *func;
	int ret;

	if (!file->rodata)
		return 0;

	for_each_sec(file, sec) {
		list_for_each_entry(func, &sec->symbol_list, list) {
			if (func->type != STT_FUNC)
				continue;

			mark_func_jump_tables(file, func);
			ret = add_func_jump_tables(file, func);
			if (ret)
				return ret;
		}
	}

	return 0;
}

static void set_func_state(struct cfi_state *state)
{
	state->cfa = initial_func_cfi.cfa;
	memcpy(&state->regs, &initial_func_cfi.regs,
	       CFI_NUM_REGS * sizeof(struct cfi_reg));
	state->stack_size = initial_func_cfi.cfa.offset;
}

static int read_unwind_hints(struct objtool_file *file)
{
	struct cfi_state cfi = init_cfi;
	struct section *sec, *relocsec;
	struct unwind_hint *hint;
	struct instruction *insn;
	struct reloc *reloc;
	int i;

	sec = find_section_by_name(file->elf, ".discard.unwind_hints");
	if (!sec)
		return 0;

	relocsec = sec->reloc;
	if (!relocsec) {
		WARN("missing .rela.discard.unwind_hints section");
		return -1;
	}

	if (sec->sh.sh_size % sizeof(struct unwind_hint)) {
		WARN("struct unwind_hint size mismatch");
		return -1;
	}

	file->hints = true;

	for (i = 0; i < sec->sh.sh_size / sizeof(struct unwind_hint); i++) {
		hint = (struct unwind_hint *)sec->data->d_buf + i;

		reloc = find_reloc_by_dest(file->elf, sec, i * sizeof(*hint));
		if (!reloc) {
			WARN("can't find reloc for unwind_hints[%d]", i);
			return -1;
		}

		insn = find_insn(file, reloc->sym->sec, reloc->addend);
		if (!insn) {
			WARN("can't find insn for unwind_hints[%d]", i);
			return -1;
		}

		insn->hint = true;

		if (opts.ibt && hint->type == UNWIND_HINT_TYPE_REGS_PARTIAL) {
			struct symbol *sym = find_symbol_by_offset(insn->sec, insn->offset);

			if (sym && sym->bind == STB_GLOBAL &&
			    insn->type != INSN_ENDBR && !insn->noendbr) {
				WARN_FUNC("UNWIND_HINT_IRET_REGS without ENDBR",
					  insn->sec, insn->offset);
			}
		}

		if (hint->type == UNWIND_HINT_TYPE_FUNC) {
			insn->cfi = &func_cfi;
			continue;
		}

		if (insn->cfi)
			cfi = *(insn->cfi);

		if (arch_decode_hint_reg(hint->sp_reg, &cfi.cfa.base)) {
			WARN_FUNC("unsupported unwind_hint sp base reg %d",
				  insn->sec, insn->offset, hint->sp_reg);
			return -1;
		}

		cfi.cfa.offset = bswap_if_needed(hint->sp_offset);
		cfi.type = hint->type;
		cfi.end = hint->end;

		insn->cfi = cfi_hash_find_or_add(&cfi);
	}

	return 0;
}

static int read_noendbr_hints(struct objtool_file *file)
{
	struct section *sec;
	struct instruction *insn;
	struct reloc *reloc;

	sec = find_section_by_name(file->elf, ".rela.discard.noendbr");
	if (!sec)
		return 0;

	list_for_each_entry(reloc, &sec->reloc_list, list) {
		insn = find_insn(file, reloc->sym->sec, reloc->sym->offset + reloc->addend);
		if (!insn) {
			WARN("bad .discard.noendbr entry");
			return -1;
		}

		if (insn->type == INSN_ENDBR)
			WARN_FUNC("ANNOTATE_NOENDBR on ENDBR", insn->sec, insn->offset);

		insn->noendbr = 1;
	}

	return 0;
}

static int read_retpoline_hints(struct objtool_file *file)
{
	struct section *sec;
	struct instruction *insn;
	struct reloc *reloc;

	sec = find_section_by_name(file->elf, ".rela.discard.retpoline_safe");
	if (!sec)
		return 0;

	list_for_each_entry(reloc, &sec->reloc_list, list) {
		if (reloc->sym->type != STT_SECTION) {
			WARN("unexpected relocation symbol type in %s", sec->name);
			return -1;
		}

		insn = find_insn(file, reloc->sym->sec, reloc->addend);
		if (!insn) {
			WARN("bad .discard.retpoline_safe entry");
			return -1;
		}

		if (insn->type != INSN_JUMP_DYNAMIC &&
		    insn->type != INSN_CALL_DYNAMIC) {
			WARN_FUNC("retpoline_safe hint not an indirect jump/call",
				  insn->sec, insn->offset);
			return -1;
		}

		insn->retpoline_safe = true;
	}

	return 0;
}

static int read_instr_hints(struct objtool_file *file)
{
	struct section *sec;
	struct instruction *insn;
	struct reloc *reloc;

	sec = find_section_by_name(file->elf, ".rela.discard.instr_end");
	if (!sec)
		return 0;

	list_for_each_entry(reloc, &sec->reloc_list, list) {
		if (reloc->sym->type != STT_SECTION) {
			WARN("unexpected relocation symbol type in %s", sec->name);
			return -1;
		}

		insn = find_insn(file, reloc->sym->sec, reloc->addend);
		if (!insn) {
			WARN("bad .discard.instr_end entry");
			return -1;
		}

		insn->instr--;
	}

	sec = find_section_by_name(file->elf, ".rela.discard.instr_begin");
	if (!sec)
		return 0;

	list_for_each_entry(reloc, &sec->reloc_list, list) {
		if (reloc->sym->type != STT_SECTION) {
			WARN("unexpected relocation symbol type in %s", sec->name);
			return -1;
		}

		insn = find_insn(file, reloc->sym->sec, reloc->addend);
		if (!insn) {
			WARN("bad .discard.instr_begin entry");
			return -1;
		}

		insn->instr++;
	}

	return 0;
}

static int read_intra_function_calls(struct objtool_file *file)
{
	struct instruction *insn;
	struct section *sec;
	struct reloc *reloc;

	sec = find_section_by_name(file->elf, ".rela.discard.intra_function_calls");
	if (!sec)
		return 0;

	list_for_each_entry(reloc, &sec->reloc_list, list) {
		unsigned long dest_off;

		if (reloc->sym->type != STT_SECTION) {
			WARN("unexpected relocation symbol type in %s",
			     sec->name);
			return -1;
		}

		insn = find_insn(file, reloc->sym->sec, reloc->addend);
		if (!insn) {
			WARN("bad .discard.intra_function_call entry");
			return -1;
		}

		if (insn->type != INSN_CALL) {
			WARN_FUNC("intra_function_call not a direct call",
				  insn->sec, insn->offset);
			return -1;
		}

		/*
		 * Treat intra-function CALLs as JMPs, but with a stack_op.
		 * See add_call_destinations(), which strips stack_ops from
		 * normal CALLs.
		 */
		insn->type = INSN_JUMP_UNCONDITIONAL;

		dest_off = insn->offset + insn->len + insn->immediate;
		insn->jump_dest = find_insn(file, insn->sec, dest_off);
		if (!insn->jump_dest) {
			WARN_FUNC("can't find call dest at %s+0x%lx",
				  insn->sec, insn->offset,
				  insn->sec->name, dest_off);
			return -1;
		}
	}

	return 0;
}

/*
 * Return true if name matches an instrumentation function, where calls to that
 * function from noinstr code can safely be removed, but compilers won't do so.
 */
static bool is_profiling_func(const char *name)
{
	/*
	 * Many compilers cannot disable KCOV with a function attribute.
	 */
	if (!strncmp(name, "__sanitizer_cov_", 16))
		return true;

	/*
	 * Some compilers currently do not remove __tsan_func_entry/exit nor
	 * __tsan_atomic_signal_fence (used for barrier instrumentation) with
	 * the __no_sanitize_thread attribute, remove them. Once the kernel's
	 * minimum Clang version is 14.0, this can be removed.
	 */
	if (!strncmp(name, "__tsan_func_", 12) ||
	    !strcmp(name, "__tsan_atomic_signal_fence"))
		return true;

	return false;
}

static int classify_symbols(struct objtool_file *file)
{
	struct section *sec;
	struct symbol *func;

	for_each_sec(file, sec) {
		list_for_each_entry(func, &sec->symbol_list, list) {
			if (func->bind != STB_GLOBAL)
				continue;

			if (!strncmp(func->name, STATIC_CALL_TRAMP_PREFIX_STR,
				     strlen(STATIC_CALL_TRAMP_PREFIX_STR)))
				func->static_call_tramp = true;

			if (arch_is_retpoline(func))
				func->retpoline_thunk = true;

			if (!strcmp(func->name, "__fentry__"))
				func->fentry = true;

			if (is_profiling_func(func->name))
				func->profiling_func = true;
		}
	}

	return 0;
}

static void mark_rodata(struct objtool_file *file)
{
	struct section *sec;
	bool found = false;

	/*
	 * Search for the following rodata sections, each of which can
	 * potentially contain jump tables:
	 *
	 * - .rodata: can contain GCC switch tables
	 * - .rodata.<func>: same, if -fdata-sections is being used
	 * - .rodata..c_jump_table: contains C annotated jump tables
	 *
	 * .rodata.str1.* sections are ignored; they don't contain jump tables.
	 */
	for_each_sec(file, sec) {
		if (!strncmp(sec->name, ".rodata", 7) &&
		    !strstr(sec->name, ".str1.")) {
			sec->rodata = true;
			found = true;
		}
	}

	file->rodata = found;
}

static int decode_sections(struct objtool_file *file)
{
	int ret;

	mark_rodata(file);

	ret = init_pv_ops(file);
	if (ret)
		return ret;

	ret = decode_instructions(file);
	if (ret)
		return ret;

	add_ignores(file);
	add_uaccess_safe(file);

	ret = add_ignore_alternatives(file);
	if (ret)
		return ret;

	/*
	 * Must be before read_unwind_hints() since that needs insn->noendbr.
	 */
	ret = read_noendbr_hints(file);
	if (ret)
		return ret;

	/*
	 * Must be before add_{jump_call}_destination.
	 */
	ret = classify_symbols(file);
	if (ret)
		return ret;

	/*
	 * Must be before add_jump_destinations(), which depends on 'func'
	 * being set for alternatives, to enable proper sibling call detection.
	 */
	ret = add_special_section_alts(file);
	if (ret)
		return ret;

	ret = add_jump_destinations(file);
	if (ret)
		return ret;

	/*
	 * Must be before add_call_destination(); it changes INSN_CALL to
	 * INSN_JUMP.
	 */
	ret = read_intra_function_calls(file);
	if (ret)
		return ret;

	ret = add_call_destinations(file);
	if (ret)
		return ret;

	/*
	 * Must be after add_call_destinations() such that it can override
	 * dead_end_function() marks.
	 */
	ret = add_dead_ends(file);
	if (ret)
		return ret;

	ret = add_jump_table_alts(file);
	if (ret)
		return ret;

	ret = read_unwind_hints(file);
	if (ret)
		return ret;

	ret = read_retpoline_hints(file);
	if (ret)
		return ret;

	ret = read_instr_hints(file);
	if (ret)
		return ret;

	return 0;
}

static bool is_fentry_call(struct instruction *insn)
{
	if (insn->type == INSN_CALL &&
	    insn->call_dest &&
	    insn->call_dest->fentry)
		return true;

	return false;
}

static bool has_modified_stack_frame(struct instruction *insn, struct insn_state *state)
{
	struct cfi_state *cfi = &state->cfi;
	int i;

	if (cfi->cfa.base != initial_func_cfi.cfa.base || cfi->drap)
		return true;

	if (cfi->cfa.offset != initial_func_cfi.cfa.offset)
		return true;

	if (cfi->stack_size != initial_func_cfi.cfa.offset)
		return true;

	for (i = 0; i < CFI_NUM_REGS; i++) {
		if (cfi->regs[i].base != initial_func_cfi.regs[i].base ||
		    cfi->regs[i].offset != initial_func_cfi.regs[i].offset)
			return true;
	}

	return false;
}

static bool check_reg_frame_pos(const struct cfi_reg *reg,
				int expected_offset)
{
	return reg->base == CFI_CFA &&
	       reg->offset == expected_offset;
}

static bool has_valid_stack_frame(struct insn_state *state)
{
	struct cfi_state *cfi = &state->cfi;

	if (cfi->cfa.base == CFI_BP &&
	    check_reg_frame_pos(&cfi->regs[CFI_BP], -cfi->cfa.offset) &&
	    check_reg_frame_pos(&cfi->regs[CFI_RA], -cfi->cfa.offset + 8))
		return true;

	if (cfi->drap && cfi->regs[CFI_BP].base == CFI_BP)
		return true;

	return false;
}

static int update_cfi_state_regs(struct instruction *insn,
				  struct cfi_state *cfi,
				  struct stack_op *op)
{
	struct cfi_reg *cfa = &cfi->cfa;

	if (cfa->base != CFI_SP && cfa->base != CFI_SP_INDIRECT)
		return 0;

	/* push */
	if (op->dest.type == OP_DEST_PUSH || op->dest.type == OP_DEST_PUSHF)
		cfa->offset += 8;

	/* pop */
	if (op->src.type == OP_SRC_POP || op->src.type == OP_SRC_POPF)
		cfa->offset -= 8;

	/* add immediate to sp */
	if (op->dest.type == OP_DEST_REG && op->src.type == OP_SRC_ADD &&
	    op->dest.reg == CFI_SP && op->src.reg == CFI_SP)
		cfa->offset -= op->src.offset;

	return 0;
}

static void save_reg(struct cfi_state *cfi, unsigned char reg, int base, int offset)
{
	if (arch_callee_saved_reg(reg) &&
	    cfi->regs[reg].base == CFI_UNDEFINED) {
		cfi->regs[reg].base = base;
		cfi->regs[reg].offset = offset;
	}
}

static void restore_reg(struct cfi_state *cfi, unsigned char reg)
{
	cfi->regs[reg].base = initial_func_cfi.regs[reg].base;
	cfi->regs[reg].offset = initial_func_cfi.regs[reg].offset;
}

/*
 * A note about DRAP stack alignment:
 *
 * GCC has the concept of a DRAP register, which is used to help keep track of
 * the stack pointer when aligning the stack.  r10 or r13 is used as the DRAP
 * register.  The typical DRAP pattern is:
 *
 *   4c 8d 54 24 08		lea    0x8(%rsp),%r10
 *   48 83 e4 c0		and    $0xffffffffffffffc0,%rsp
 *   41 ff 72 f8		pushq  -0x8(%r10)
 *   55				push   %rbp
 *   48 89 e5			mov    %rsp,%rbp
 *				(more pushes)
 *   41 52			push   %r10
 *				...
 *   41 5a			pop    %r10
 *				(more pops)
 *   5d				pop    %rbp
 *   49 8d 62 f8		lea    -0x8(%r10),%rsp
 *   c3				retq
 *
 * There are some variations in the epilogues, like:
 *
 *   5b				pop    %rbx
 *   41 5a			pop    %r10
 *   41 5c			pop    %r12
 *   41 5d			pop    %r13
 *   41 5e			pop    %r14
 *   c9				leaveq
 *   49 8d 62 f8		lea    -0x8(%r10),%rsp
 *   c3				retq
 *
 * and:
 *
 *   4c 8b 55 e8		mov    -0x18(%rbp),%r10
 *   48 8b 5d e0		mov    -0x20(%rbp),%rbx
 *   4c 8b 65 f0		mov    -0x10(%rbp),%r12
 *   4c 8b 6d f8		mov    -0x8(%rbp),%r13
 *   c9				leaveq
 *   49 8d 62 f8		lea    -0x8(%r10),%rsp
 *   c3				retq
 *
 * Sometimes r13 is used as the DRAP register, in which case it's saved and
 * restored beforehand:
 *
 *   41 55			push   %r13
 *   4c 8d 6c 24 10		lea    0x10(%rsp),%r13
 *   48 83 e4 f0		and    $0xfffffffffffffff0,%rsp
 *				...
 *   49 8d 65 f0		lea    -0x10(%r13),%rsp
 *   41 5d			pop    %r13
 *   c3				retq
 */
static int update_cfi_state(struct instruction *insn,
			    struct instruction *next_insn,
			    struct cfi_state *cfi, struct stack_op *op)
{
	struct cfi_reg *cfa = &cfi->cfa;
	struct cfi_reg *regs = cfi->regs;

	/* stack operations don't make sense with an undefined CFA */
	if (cfa->base == CFI_UNDEFINED) {
		if (insn->func) {
			WARN_FUNC("undefined stack state", insn->sec, insn->offset);
			return -1;
		}
		return 0;
	}

	if (cfi->type == UNWIND_HINT_TYPE_REGS ||
	    cfi->type == UNWIND_HINT_TYPE_REGS_PARTIAL)
		return update_cfi_state_regs(insn, cfi, op);

	switch (op->dest.type) {

	case OP_DEST_REG:
		switch (op->src.type) {

		case OP_SRC_REG:
			if (op->src.reg == CFI_SP && op->dest.reg == CFI_BP &&
			    cfa->base == CFI_SP &&
			    check_reg_frame_pos(&regs[CFI_BP], -cfa->offset)) {

				/* mov %rsp, %rbp */
				cfa->base = op->dest.reg;
				cfi->bp_scratch = false;
			}

			else if (op->src.reg == CFI_SP &&
				 op->dest.reg == CFI_BP && cfi->drap) {

				/* drap: mov %rsp, %rbp */
				regs[CFI_BP].base = CFI_BP;
				regs[CFI_BP].offset = -cfi->stack_size;
				cfi->bp_scratch = false;
			}

			else if (op->src.reg == CFI_SP && cfa->base == CFI_SP) {

				/*
				 * mov %rsp, %reg
				 *
				 * This is needed for the rare case where GCC
				 * does:
				 *
				 *   mov    %rsp, %rax
				 *   ...
				 *   mov    %rax, %rsp
				 */
				cfi->vals[op->dest.reg].base = CFI_CFA;
				cfi->vals[op->dest.reg].offset = -cfi->stack_size;
			}

			else if (op->src.reg == CFI_BP && op->dest.reg == CFI_SP &&
				 (cfa->base == CFI_BP || cfa->base == cfi->drap_reg)) {

				/*
				 * mov %rbp, %rsp
				 *
				 * Restore the original stack pointer (Clang).
				 */
				cfi->stack_size = -cfi->regs[CFI_BP].offset;
			}

			else if (op->dest.reg == cfa->base) {

				/* mov %reg, %rsp */
				if (cfa->base == CFI_SP &&
				    cfi->vals[op->src.reg].base == CFI_CFA) {

					/*
					 * This is needed for the rare case
					 * where GCC does something dumb like:
					 *
					 *   lea    0x8(%rsp), %rcx
					 *   ...
					 *   mov    %rcx, %rsp
					 */
					cfa->offset = -cfi->vals[op->src.reg].offset;
					cfi->stack_size = cfa->offset;

				} else if (cfa->base == CFI_SP &&
					   cfi->vals[op->src.reg].base == CFI_SP_INDIRECT &&
					   cfi->vals[op->src.reg].offset == cfa->offset) {

					/*
					 * Stack swizzle:
					 *
					 * 1: mov %rsp, (%[tos])
					 * 2: mov %[tos], %rsp
					 *    ...
					 * 3: pop %rsp
					 *
					 * Where:
					 *
					 * 1 - places a pointer to the previous
					 *     stack at the Top-of-Stack of the
					 *     new stack.
					 *
					 * 2 - switches to the new stack.
					 *
					 * 3 - pops the Top-of-Stack to restore
					 *     the original stack.
					 *
					 * Note: we set base to SP_INDIRECT
					 * here and preserve offset. Therefore
					 * when the unwinder reaches ToS it
					 * will dereference SP and then add the
					 * offset to find the next frame, IOW:
					 * (%rsp) + offset.
					 */
					cfa->base = CFI_SP_INDIRECT;

				} else {
					cfa->base = CFI_UNDEFINED;
					cfa->offset = 0;
				}
			}

			else if (op->dest.reg == CFI_SP &&
				 cfi->vals[op->src.reg].base == CFI_SP_INDIRECT &&
				 cfi->vals[op->src.reg].offset == cfa->offset) {

				/*
				 * The same stack swizzle case 2) as above. But
				 * because we can't change cfa->base, case 3)
				 * will become a regular POP. Pretend we're a
				 * PUSH so things don't go unbalanced.
				 */
				cfi->stack_size += 8;
			}


			break;

		case OP_SRC_ADD:
			if (op->dest.reg == CFI_SP && op->src.reg == CFI_SP) {

				/* add imm, %rsp */
				cfi->stack_size -= op->src.offset;
				if (cfa->base == CFI_SP)
					cfa->offset -= op->src.offset;
				break;
			}

			if (op->dest.reg == CFI_SP && op->src.reg == CFI_BP) {

				/* lea disp(%rbp), %rsp */
				cfi->stack_size = -(op->src.offset + regs[CFI_BP].offset);
				break;
			}

			if (!cfi->drap && op->src.reg == CFI_SP &&
			    op->dest.reg == CFI_BP && cfa->base == CFI_SP &&
			    check_reg_frame_pos(&regs[CFI_BP], -cfa->offset + op->src.offset)) {

				/* lea disp(%rsp), %rbp */
				cfa->base = CFI_BP;
				cfa->offset -= op->src.offset;
				cfi->bp_scratch = false;
				break;
			}

			if (op->src.reg == CFI_SP && cfa->base == CFI_SP) {

				/* drap: lea disp(%rsp), %drap */
				cfi->drap_reg = op->dest.reg;

				/*
				 * lea disp(%rsp), %reg
				 *
				 * This is needed for the rare case where GCC
				 * does something dumb like:
				 *
				 *   lea    0x8(%rsp), %rcx
				 *   ...
				 *   mov    %rcx, %rsp
				 */
				cfi->vals[op->dest.reg].base = CFI_CFA;
				cfi->vals[op->dest.reg].offset = \
					-cfi->stack_size + op->src.offset;

				break;
			}

			if (cfi->drap && op->dest.reg == CFI_SP &&
			    op->src.reg == cfi->drap_reg) {

				 /* drap: lea disp(%drap), %rsp */
				cfa->base = CFI_SP;
				cfa->offset = cfi->stack_size = -op->src.offset;
				cfi->drap_reg = CFI_UNDEFINED;
				cfi->drap = false;
				break;
			}

			if (op->dest.reg == cfi->cfa.base && !(next_insn && next_insn->hint)) {
				WARN_FUNC("unsupported stack register modification",
					  insn->sec, insn->offset);
				return -1;
			}

			break;

		case OP_SRC_AND:
			if (op->dest.reg != CFI_SP ||
			    (cfi->drap_reg != CFI_UNDEFINED && cfa->base != CFI_SP) ||
			    (cfi->drap_reg == CFI_UNDEFINED && cfa->base != CFI_BP)) {
				WARN_FUNC("unsupported stack pointer realignment",
					  insn->sec, insn->offset);
				return -1;
			}

			if (cfi->drap_reg != CFI_UNDEFINED) {
				/* drap: and imm, %rsp */
				cfa->base = cfi->drap_reg;
				cfa->offset = cfi->stack_size = 0;
				cfi->drap = true;
			}

			/*
			 * Older versions of GCC (4.8ish) realign the stack
			 * without DRAP, with a frame pointer.
			 */

			break;

		case OP_SRC_POP:
		case OP_SRC_POPF:
			if (op->dest.reg == CFI_SP && cfa->base == CFI_SP_INDIRECT) {

				/* pop %rsp; # restore from a stack swizzle */
				cfa->base = CFI_SP;
				break;
			}

			if (!cfi->drap && op->dest.reg == cfa->base) {

				/* pop %rbp */
				cfa->base = CFI_SP;
			}

			if (cfi->drap && cfa->base == CFI_BP_INDIRECT &&
			    op->dest.reg == cfi->drap_reg &&
			    cfi->drap_offset == -cfi->stack_size) {

				/* drap: pop %drap */
				cfa->base = cfi->drap_reg;
				cfa->offset = 0;
				cfi->drap_offset = -1;

			} else if (cfi->stack_size == -regs[op->dest.reg].offset) {

				/* pop %reg */
				restore_reg(cfi, op->dest.reg);
			}

			cfi->stack_size -= 8;
			if (cfa->base == CFI_SP)
				cfa->offset -= 8;

			break;

		case OP_SRC_REG_INDIRECT:
			if (!cfi->drap && op->dest.reg == cfa->base &&
			    op->dest.reg == CFI_BP) {

				/* mov disp(%rsp), %rbp */
				cfa->base = CFI_SP;
				cfa->offset = cfi->stack_size;
			}

			if (cfi->drap && op->src.reg == CFI_BP &&
			    op->src.offset == cfi->drap_offset) {

				/* drap: mov disp(%rbp), %drap */
				cfa->base = cfi->drap_reg;
				cfa->offset = 0;
				cfi->drap_offset = -1;
			}

			if (cfi->drap && op->src.reg == CFI_BP &&
			    op->src.offset == regs[op->dest.reg].offset) {

				/* drap: mov disp(%rbp), %reg */
				restore_reg(cfi, op->dest.reg);

			} else if (op->src.reg == cfa->base &&
			    op->src.offset == regs[op->dest.reg].offset + cfa->offset) {

				/* mov disp(%rbp), %reg */
				/* mov disp(%rsp), %reg */
				restore_reg(cfi, op->dest.reg);

			} else if (op->src.reg == CFI_SP &&
				   op->src.offset == regs[op->dest.reg].offset + cfi->stack_size) {

				/* mov disp(%rsp), %reg */
				restore_reg(cfi, op->dest.reg);
			}

			break;

		default:
			WARN_FUNC("unknown stack-related instruction",
				  insn->sec, insn->offset);
			return -1;
		}

		break;

	case OP_DEST_PUSH:
	case OP_DEST_PUSHF:
		cfi->stack_size += 8;
		if (cfa->base == CFI_SP)
			cfa->offset += 8;

		if (op->src.type != OP_SRC_REG)
			break;

		if (cfi->drap) {
			if (op->src.reg == cfa->base && op->src.reg == cfi->drap_reg) {

				/* drap: push %drap */
				cfa->base = CFI_BP_INDIRECT;
				cfa->offset = -cfi->stack_size;

				/* save drap so we know when to restore it */
				cfi->drap_offset = -cfi->stack_size;

			} else if (op->src.reg == CFI_BP && cfa->base == cfi->drap_reg) {

				/* drap: push %rbp */
				cfi->stack_size = 0;

			} else {

				/* drap: push %reg */
				save_reg(cfi, op->src.reg, CFI_BP, -cfi->stack_size);
			}

		} else {

			/* push %reg */
			save_reg(cfi, op->src.reg, CFI_CFA, -cfi->stack_size);
		}

		/* detect when asm code uses rbp as a scratch register */
		if (opts.stackval && insn->func && op->src.reg == CFI_BP &&
		    cfa->base != CFI_BP)
			cfi->bp_scratch = true;
		break;

	case OP_DEST_REG_INDIRECT:

		if (cfi->drap) {
			if (op->src.reg == cfa->base && op->src.reg == cfi->drap_reg) {

				/* drap: mov %drap, disp(%rbp) */
				cfa->base = CFI_BP_INDIRECT;
				cfa->offset = op->dest.offset;

				/* save drap offset so we know when to restore it */
				cfi->drap_offset = op->dest.offset;
			} else {

				/* drap: mov reg, disp(%rbp) */
				save_reg(cfi, op->src.reg, CFI_BP, op->dest.offset);
			}

		} else if (op->dest.reg == cfa->base) {

			/* mov reg, disp(%rbp) */
			/* mov reg, disp(%rsp) */
			save_reg(cfi, op->src.reg, CFI_CFA,
				 op->dest.offset - cfi->cfa.offset);

		} else if (op->dest.reg == CFI_SP) {

			/* mov reg, disp(%rsp) */
			save_reg(cfi, op->src.reg, CFI_CFA,
				 op->dest.offset - cfi->stack_size);

		} else if (op->src.reg == CFI_SP && op->dest.offset == 0) {

			/* mov %rsp, (%reg); # setup a stack swizzle. */
			cfi->vals[op->dest.reg].base = CFI_SP_INDIRECT;
			cfi->vals[op->dest.reg].offset = cfa->offset;
		}

		break;

	case OP_DEST_MEM:
		if (op->src.type != OP_SRC_POP && op->src.type != OP_SRC_POPF) {
			WARN_FUNC("unknown stack-related memory operation",
				  insn->sec, insn->offset);
			return -1;
		}

		/* pop mem */
		cfi->stack_size -= 8;
		if (cfa->base == CFI_SP)
			cfa->offset -= 8;

		break;

	default:
		WARN_FUNC("unknown stack-related instruction",
			  insn->sec, insn->offset);
		return -1;
	}

	return 0;
}

/*
 * The stack layouts of alternatives instructions can sometimes diverge when
 * they have stack modifications.  That's fine as long as the potential stack
 * layouts don't conflict at any given potential instruction boundary.
 *
 * Flatten the CFIs of the different alternative code streams (both original
 * and replacement) into a single shared CFI array which can be used to detect
 * conflicts and nicely feed a linear array of ORC entries to the unwinder.
 */
static int propagate_alt_cfi(struct objtool_file *file, struct instruction *insn)
{
	struct cfi_state **alt_cfi;
	int group_off;

	if (!insn->alt_group)
		return 0;

	if (!insn->cfi) {
		WARN("CFI missing");
		return -1;
	}

	alt_cfi = insn->alt_group->cfi;
	group_off = insn->offset - insn->alt_group->first_insn->offset;

	if (!alt_cfi[group_off]) {
		alt_cfi[group_off] = insn->cfi;
	} else {
		if (cficmp(alt_cfi[group_off], insn->cfi)) {
			WARN_FUNC("stack layout conflict in alternatives",
				  insn->sec, insn->offset);
			return -1;
		}
	}

	return 0;
}

static int handle_insn_ops(struct instruction *insn,
			   struct instruction *next_insn,
			   struct insn_state *state)
{
	struct stack_op *op;

	list_for_each_entry(op, &insn->stack_ops, list) {

		if (update_cfi_state(insn, next_insn, &state->cfi, op))
			return 1;

		if (!insn->alt_group)
			continue;

		if (op->dest.type == OP_DEST_PUSHF) {
			if (!state->uaccess_stack) {
				state->uaccess_stack = 1;
			} else if (state->uaccess_stack >> 31) {
				WARN_FUNC("PUSHF stack exhausted",
					  insn->sec, insn->offset);
				return 1;
			}
			state->uaccess_stack <<= 1;
			state->uaccess_stack  |= state->uaccess;
		}

		if (op->src.type == OP_SRC_POPF) {
			if (state->uaccess_stack) {
				state->uaccess = state->uaccess_stack & 1;
				state->uaccess_stack >>= 1;
				if (state->uaccess_stack == 1)
					state->uaccess_stack = 0;
			}
		}
	}

	return 0;
}

static bool insn_cfi_match(struct instruction *insn, struct cfi_state *cfi2)
{
	struct cfi_state *cfi1 = insn->cfi;
	int i;

	if (!cfi1) {
		WARN("CFI missing");
		return false;
	}

	if (memcmp(&cfi1->cfa, &cfi2->cfa, sizeof(cfi1->cfa))) {

		WARN_FUNC("stack state mismatch: cfa1=%d%+d cfa2=%d%+d",
			  insn->sec, insn->offset,
			  cfi1->cfa.base, cfi1->cfa.offset,
			  cfi2->cfa.base, cfi2->cfa.offset);

	} else if (memcmp(&cfi1->regs, &cfi2->regs, sizeof(cfi1->regs))) {
		for (i = 0; i < CFI_NUM_REGS; i++) {
			if (!memcmp(&cfi1->regs[i], &cfi2->regs[i],
				    sizeof(struct cfi_reg)))
				continue;

			WARN_FUNC("stack state mismatch: reg1[%d]=%d%+d reg2[%d]=%d%+d",
				  insn->sec, insn->offset,
				  i, cfi1->regs[i].base, cfi1->regs[i].offset,
				  i, cfi2->regs[i].base, cfi2->regs[i].offset);
			break;
		}

	} else if (cfi1->type != cfi2->type) {

		WARN_FUNC("stack state mismatch: type1=%d type2=%d",
			  insn->sec, insn->offset, cfi1->type, cfi2->type);

	} else if (cfi1->drap != cfi2->drap ||
		   (cfi1->drap && cfi1->drap_reg != cfi2->drap_reg) ||
		   (cfi1->drap && cfi1->drap_offset != cfi2->drap_offset)) {

		WARN_FUNC("stack state mismatch: drap1=%d(%d,%d) drap2=%d(%d,%d)",
			  insn->sec, insn->offset,
			  cfi1->drap, cfi1->drap_reg, cfi1->drap_offset,
			  cfi2->drap, cfi2->drap_reg, cfi2->drap_offset);

	} else
		return true;

	return false;
}

static inline bool func_uaccess_safe(struct symbol *func)
{
	if (func)
		return func->uaccess_safe;

	return false;
}

static inline const char *call_dest_name(struct instruction *insn)
{
	static char pvname[19];
	struct reloc *rel;
	int idx;

	if (insn->call_dest)
		return insn->call_dest->name;

	rel = insn_reloc(NULL, insn);
	if (rel && !strcmp(rel->sym->name, "pv_ops")) {
		idx = (rel->addend / sizeof(void *));
		snprintf(pvname, sizeof(pvname), "pv_ops[%d]", idx);
		return pvname;
	}

	return "{dynamic}";
}

static bool pv_call_dest(struct objtool_file *file, struct instruction *insn)
{
	struct symbol *target;
	struct reloc *rel;
	int idx;

	rel = insn_reloc(file, insn);
	if (!rel || strcmp(rel->sym->name, "pv_ops"))
		return false;

	idx = (arch_dest_reloc_offset(rel->addend) / sizeof(void *));

	if (file->pv_ops[idx].clean)
		return true;

	file->pv_ops[idx].clean = true;

	list_for_each_entry(target, &file->pv_ops[idx].targets, pv_target) {
		if (!target->sec->noinstr) {
			WARN("pv_ops[%d]: %s", idx, target->name);
			file->pv_ops[idx].clean = false;
		}
	}

	return file->pv_ops[idx].clean;
}

static inline bool noinstr_call_dest(struct objtool_file *file,
				     struct instruction *insn,
				     struct symbol *func)
{
	/*
	 * We can't deal with indirect function calls at present;
	 * assume they're instrumented.
	 */
	if (!func) {
		if (file->pv_ops)
			return pv_call_dest(file, insn);

		return false;
	}

	/*
	 * If the symbol is from a noinstr section; we good.
	 */
	if (func->sec->noinstr)
		return true;

	/*
	 * The __ubsan_handle_*() calls are like WARN(), they only happen when
	 * something 'BAD' happened. At the risk of taking the machine down,
	 * let them proceed to get the message out.
	 */
	if (!strncmp(func->name, "__ubsan_handle_", 15))
		return true;

	return false;
}

static int validate_call(struct objtool_file *file,
			 struct instruction *insn,
			 struct insn_state *state)
{
	if (state->noinstr && state->instr <= 0 &&
	    !noinstr_call_dest(file, insn, insn->call_dest)) {
		WARN_FUNC("call to %s() leaves .noinstr.text section",
				insn->sec, insn->offset, call_dest_name(insn));
		return 1;
	}

	if (state->uaccess && !func_uaccess_safe(insn->call_dest)) {
		WARN_FUNC("call to %s() with UACCESS enabled",
				insn->sec, insn->offset, call_dest_name(insn));
		return 1;
	}

	if (state->df) {
		WARN_FUNC("call to %s() with DF set",
				insn->sec, insn->offset, call_dest_name(insn));
		return 1;
	}

	return 0;
}

static int validate_sibling_call(struct objtool_file *file,
				 struct instruction *insn,
				 struct insn_state *state)
{
	if (has_modified_stack_frame(insn, state)) {
		WARN_FUNC("sibling call from callable instruction with modified stack frame",
				insn->sec, insn->offset);
		return 1;
	}

	return validate_call(file, insn, state);
}

static int validate_return(struct symbol *func, struct instruction *insn, struct insn_state *state)
{
	if (state->noinstr && state->instr > 0) {
		WARN_FUNC("return with instrumentation enabled",
			  insn->sec, insn->offset);
		return 1;
	}

	if (state->uaccess && !func_uaccess_safe(func)) {
		WARN_FUNC("return with UACCESS enabled",
			  insn->sec, insn->offset);
		return 1;
	}

	if (!state->uaccess && func_uaccess_safe(func)) {
		WARN_FUNC("return with UACCESS disabled from a UACCESS-safe function",
			  insn->sec, insn->offset);
		return 1;
	}

	if (state->df) {
		WARN_FUNC("return with DF set",
			  insn->sec, insn->offset);
		return 1;
	}

	if (func && has_modified_stack_frame(insn, state)) {
		WARN_FUNC("return with modified stack frame",
			  insn->sec, insn->offset);
		return 1;
	}

	if (state->cfi.bp_scratch) {
		WARN_FUNC("BP used as a scratch register",
			  insn->sec, insn->offset);
		return 1;
	}

	return 0;
}

static struct instruction *next_insn_to_validate(struct objtool_file *file,
						 struct instruction *insn)
{
	struct alt_group *alt_group = insn->alt_group;

	/*
	 * Simulate the fact that alternatives are patched in-place.  When the
	 * end of a replacement alt_group is reached, redirect objtool flow to
	 * the end of the original alt_group.
	 */
	if (alt_group && insn == alt_group->last_insn && alt_group->orig_group)
		return next_insn_same_sec(file, alt_group->orig_group->last_insn);

	return next_insn_same_sec(file, insn);
}

/*
 * Follow the branch starting at the given instruction, and recursively follow
 * any other branches (jumps).  Meanwhile, track the frame pointer state at
 * each instruction and validate all the rules described in
 * tools/objtool/Documentation/stack-validation.txt.
 */
static int validate_branch(struct objtool_file *file, struct symbol *func,
			   struct instruction *insn, struct insn_state state)
{
	struct alternative *alt;
	struct instruction *next_insn, *prev_insn = NULL;
	struct section *sec;
	u8 visited;
	int ret;

	sec = insn->sec;

	while (1) {
		next_insn = next_insn_to_validate(file, insn);

		if (func && insn->func && func != insn->func->pfunc) {
			WARN("%s() falls through to next function %s()",
			     func->name, insn->func->name);
			return 1;
		}

		if (func && insn->ignore) {
			WARN_FUNC("BUG: why am I validating an ignored function?",
				  sec, insn->offset);
			return 1;
		}

		visited = 1 << state.uaccess;
		if (insn->visited) {
			if (!insn->hint && !insn_cfi_match(insn, &state.cfi))
				return 1;

			if (insn->visited & visited)
				return 0;
		} else {
			nr_insns_visited++;
		}

		if (state.noinstr)
			state.instr += insn->instr;

		if (insn->hint) {
			state.cfi = *insn->cfi;
		} else {
			/* XXX track if we actually changed state.cfi */

			if (prev_insn && !cficmp(prev_insn->cfi, &state.cfi)) {
				insn->cfi = prev_insn->cfi;
				nr_cfi_reused++;
			} else {
				insn->cfi = cfi_hash_find_or_add(&state.cfi);
			}
		}

		insn->visited |= visited;

		if (propagate_alt_cfi(file, insn))
			return 1;

		if (!insn->ignore_alts && !list_empty(&insn->alts)) {
			bool skip_orig = false;

			list_for_each_entry(alt, &insn->alts, list) {
				if (alt->skip_orig)
					skip_orig = true;

				ret = validate_branch(file, func, alt->insn, state);
				if (ret) {
					if (opts.backtrace)
						BT_FUNC("(alt)", insn);
					return ret;
				}
			}

			if (skip_orig)
				return 0;
		}

		if (handle_insn_ops(insn, next_insn, &state))
			return 1;

		switch (insn->type) {

		case INSN_RETURN:
			return validate_return(func, insn, &state);

		case INSN_CALL:
		case INSN_CALL_DYNAMIC:
			ret = validate_call(file, insn, &state);
			if (ret)
				return ret;

			if (opts.stackval && func && !is_fentry_call(insn) &&
			    !has_valid_stack_frame(&state)) {
				WARN_FUNC("call without frame pointer save/setup",
					  sec, insn->offset);
				return 1;
			}

			if (insn->dead_end)
				return 0;

			break;

		case INSN_JUMP_CONDITIONAL:
		case INSN_JUMP_UNCONDITIONAL:
			if (is_sibling_call(insn)) {
				ret = validate_sibling_call(file, insn, &state);
				if (ret)
					return ret;

			} else if (insn->jump_dest) {
				ret = validate_branch(file, func,
						      insn->jump_dest, state);
				if (ret) {
					if (opts.backtrace)
						BT_FUNC("(branch)", insn);
					return ret;
				}
			}

			if (insn->type == INSN_JUMP_UNCONDITIONAL)
				return 0;

			break;

		case INSN_JUMP_DYNAMIC:
		case INSN_JUMP_DYNAMIC_CONDITIONAL:
			if (is_sibling_call(insn)) {
				ret = validate_sibling_call(file, insn, &state);
				if (ret)
					return ret;
			}

			if (insn->type == INSN_JUMP_DYNAMIC)
				return 0;

			break;

		case INSN_CONTEXT_SWITCH:
			if (func && (!next_insn || !next_insn->hint)) {
				WARN_FUNC("unsupported instruction in callable function",
					  sec, insn->offset);
				return 1;
			}
			return 0;

		case INSN_STAC:
			if (state.uaccess) {
				WARN_FUNC("recursive UACCESS enable", sec, insn->offset);
				return 1;
			}

			state.uaccess = true;
			break;

		case INSN_CLAC:
			if (!state.uaccess && func) {
				WARN_FUNC("redundant UACCESS disable", sec, insn->offset);
				return 1;
			}

			if (func_uaccess_safe(func) && !state.uaccess_stack) {
				WARN_FUNC("UACCESS-safe disables UACCESS", sec, insn->offset);
				return 1;
			}

			state.uaccess = false;
			break;

		case INSN_STD:
			if (state.df) {
				WARN_FUNC("recursive STD", sec, insn->offset);
				return 1;
			}

			state.df = true;
			break;

		case INSN_CLD:
			if (!state.df && func) {
				WARN_FUNC("redundant CLD", sec, insn->offset);
				return 1;
			}

			state.df = false;
			break;

		default:
			break;
		}

		if (insn->dead_end)
			return 0;

		if (!next_insn) {
			if (state.cfi.cfa.base == CFI_UNDEFINED)
				return 0;
			WARN("%s: unexpected end of section", sec->name);
			return 1;
		}

		prev_insn = insn;
		insn = next_insn;
	}

	return 0;
}

static int validate_unwind_hints(struct objtool_file *file, struct section *sec)
{
	struct instruction *insn;
	struct insn_state state;
	int ret, warnings = 0;

	if (!file->hints)
		return 0;

	init_insn_state(file, &state, sec);

	if (sec) {
		insn = find_insn(file, sec, 0);
		if (!insn)
			return 0;
	} else {
		insn = list_first_entry(&file->insn_list, typeof(*insn), list);
	}

	while (&insn->list != &file->insn_list && (!sec || insn->sec == sec)) {
		if (insn->hint && !insn->visited && !insn->ignore) {
			ret = validate_branch(file, insn->func, insn, state);
			if (ret && opts.backtrace)
				BT_FUNC("<=== (hint)", insn);
			warnings += ret;
		}

		insn = list_next_entry(insn, list);
	}

	return warnings;
}

static int validate_retpoline(struct objtool_file *file)
{
	struct instruction *insn;
	int warnings = 0;

	for_each_insn(file, insn) {
		if (insn->type != INSN_JUMP_DYNAMIC &&
		    insn->type != INSN_CALL_DYNAMIC)
			continue;

		if (insn->retpoline_safe)
			continue;

		/*
		 * .init.text code is ran before userspace and thus doesn't
		 * strictly need retpolines, except for modules which are
		 * loaded late, they very much do need retpoline in their
		 * .init.text
		 */
		if (!strcmp(insn->sec->name, ".init.text") && !opts.module)
			continue;

		WARN_FUNC("indirect %s found in RETPOLINE build",
			  insn->sec, insn->offset,
			  insn->type == INSN_JUMP_DYNAMIC ? "jump" : "call");

		warnings++;
	}

	return warnings;
}

static bool is_kasan_insn(struct instruction *insn)
{
	return (insn->type == INSN_CALL &&
		!strcmp(insn->call_dest->name, "__asan_handle_no_return"));
}

static bool is_ubsan_insn(struct instruction *insn)
{
	return (insn->type == INSN_CALL &&
		!strcmp(insn->call_dest->name,
			"__ubsan_handle_builtin_unreachable"));
}

static bool ignore_unreachable_insn(struct objtool_file *file, struct instruction *insn)
{
	int i;
	struct instruction *prev_insn;

	if (insn->ignore || insn->type == INSN_NOP || insn->type == INSN_TRAP)
		return true;

	/*
	 * Ignore alternative replacement instructions.  This can happen
	 * when a whitelisted function uses one of the ALTERNATIVE macros.
	 */
	if (!strcmp(insn->sec->name, ".altinstr_replacement") ||
	    !strcmp(insn->sec->name, ".altinstr_aux"))
		return true;

	/*
	 * Whole archive runs might encounter dead code from weak symbols.
	 * This is where the linker will have dropped the weak symbol in
	 * favour of a regular symbol, but leaves the code in place.
	 *
	 * In this case we'll find a piece of code (whole function) that is not
	 * covered by a !section symbol. Ignore them.
	 */
	if (opts.link && !insn->func) {
		int size = find_symbol_hole_containing(insn->sec, insn->offset);
		unsigned long end = insn->offset + size;

		if (!size) /* not a hole */
			return false;

		if (size < 0) /* hole until the end */
			return true;

		sec_for_each_insn_continue(file, insn) {
			/*
			 * If we reach a visited instruction at or before the
			 * end of the hole, ignore the unreachable.
			 */
			if (insn->visited)
				return true;

			if (insn->offset >= end)
				break;

			/*
			 * If this hole jumps to a .cold function, mark it ignore too.
			 */
			if (insn->jump_dest && insn->jump_dest->func &&
			    strstr(insn->jump_dest->func->name, ".cold")) {
				struct instruction *dest = insn->jump_dest;
				func_for_each_insn(file, dest->func, dest)
					dest->ignore = true;
			}
		}

		return false;
	}

	if (!insn->func)
		return false;

	if (insn->func->static_call_tramp)
		return true;

	/*
	 * CONFIG_UBSAN_TRAP inserts a UD2 when it sees
	 * __builtin_unreachable().  The BUG() macro has an unreachable() after
	 * the UD2, which causes GCC's undefined trap logic to emit another UD2
	 * (or occasionally a JMP to UD2).
	 *
	 * It may also insert a UD2 after calling a __noreturn function.
	 */
	prev_insn = list_prev_entry(insn, list);
	if ((prev_insn->dead_end || dead_end_function(file, prev_insn->call_dest)) &&
	    (insn->type == INSN_BUG ||
	     (insn->type == INSN_JUMP_UNCONDITIONAL &&
	      insn->jump_dest && insn->jump_dest->type == INSN_BUG)))
		return true;

	/*
	 * Check if this (or a subsequent) instruction is related to
	 * CONFIG_UBSAN or CONFIG_KASAN.
	 *
	 * End the search at 5 instructions to avoid going into the weeds.
	 */
	for (i = 0; i < 5; i++) {

		if (is_kasan_insn(insn) || is_ubsan_insn(insn))
			return true;

		if (insn->type == INSN_JUMP_UNCONDITIONAL) {
			if (insn->jump_dest &&
			    insn->jump_dest->func == insn->func) {
				insn = insn->jump_dest;
				continue;
			}

			break;
		}

		if (insn->offset + insn->len >= insn->func->offset + insn->func->len)
			break;

		insn = list_next_entry(insn, list);
	}

	return false;
}

static int validate_symbol(struct objtool_file *file, struct section *sec,
			   struct symbol *sym, struct insn_state *state)
{
	struct instruction *insn;
	int ret;

	if (!sym->len) {
		WARN("%s() is missing an ELF size annotation", sym->name);
		return 1;
	}

	if (sym->pfunc != sym || sym->alias != sym)
		return 0;

	insn = find_insn(file, sec, sym->offset);
	if (!insn || insn->ignore || insn->visited)
		return 0;

	state->uaccess = sym->uaccess_safe;

	ret = validate_branch(file, insn->func, insn, *state);
	if (ret && opts.backtrace)
		BT_FUNC("<=== (sym)", insn);
	return ret;
}

static int validate_section(struct objtool_file *file, struct section *sec)
{
	struct insn_state state;
	struct symbol *func;
	int warnings = 0;

	list_for_each_entry(func, &sec->symbol_list, list) {
		if (func->type != STT_FUNC)
			continue;

		init_insn_state(file, &state, sec);
		set_func_state(&state.cfi);

		warnings += validate_symbol(file, sec, func, &state);
	}

	return warnings;
}

static int validate_noinstr_sections(struct objtool_file *file)
{
	struct section *sec;
	int warnings = 0;

	sec = find_section_by_name(file->elf, ".noinstr.text");
	if (sec) {
		warnings += validate_section(file, sec);
		warnings += validate_unwind_hints(file, sec);
	}

	sec = find_section_by_name(file->elf, ".entry.text");
	if (sec) {
		warnings += validate_section(file, sec);
		warnings += validate_unwind_hints(file, sec);
	}

	return warnings;
}

static int validate_functions(struct objtool_file *file)
{
	struct section *sec;
	int warnings = 0;

	for_each_sec(file, sec) {
		if (!(sec->sh.sh_flags & SHF_EXECINSTR))
			continue;

		warnings += validate_section(file, sec);
	}

	return warnings;
}

static void mark_endbr_used(struct instruction *insn)
{
	if (!list_empty(&insn->call_node))
		list_del_init(&insn->call_node);
}

static int validate_ibt_insn(struct objtool_file *file, struct instruction *insn)
{
	struct instruction *dest;
	struct reloc *reloc;
	unsigned long off;
	int warnings = 0;

	/*
	 * Looking for function pointer load relocations.  Ignore
	 * direct/indirect branches:
	 */
	switch (insn->type) {
	case INSN_CALL:
	case INSN_CALL_DYNAMIC:
	case INSN_JUMP_CONDITIONAL:
	case INSN_JUMP_UNCONDITIONAL:
	case INSN_JUMP_DYNAMIC:
	case INSN_JUMP_DYNAMIC_CONDITIONAL:
	case INSN_RETURN:
	case INSN_NOP:
		return 0;
	default:
		break;
	}

	for (reloc = insn_reloc(file, insn);
	     reloc;
	     reloc = find_reloc_by_dest_range(file->elf, insn->sec,
					      reloc->offset + 1,
					      (insn->offset + insn->len) - (reloc->offset + 1))) {

		/*
		 * static_call_update() references the trampoline, which
		 * doesn't have (or need) ENDBR.  Skip warning in that case.
		 */
		if (reloc->sym->static_call_tramp)
			continue;

		off = reloc->sym->offset;
		if (reloc->type == R_X86_64_PC32 || reloc->type == R_X86_64_PLT32)
			off += arch_dest_reloc_offset(reloc->addend);
		else
			off += reloc->addend;

		dest = find_insn(file, reloc->sym->sec, off);
		if (!dest)
			continue;

		if (dest->type == INSN_ENDBR) {
			mark_endbr_used(dest);
			continue;
		}

		if (dest->func && dest->func == insn->func) {
			/*
			 * Anything from->to self is either _THIS_IP_ or
			 * IRET-to-self.
			 *
			 * There is no sane way to annotate _THIS_IP_ since the
			 * compiler treats the relocation as a constant and is
			 * happy to fold in offsets, skewing any annotation we
			 * do, leading to vast amounts of false-positives.
			 *
			 * There's also compiler generated _THIS_IP_ through
			 * KCOV and such which we have no hope of annotating.
			 *
			 * As such, blanket accept self-references without
			 * issue.
			 */
			continue;
		}

		if (dest->noendbr)
			continue;

		WARN_FUNC("relocation to !ENDBR: %s",
			  insn->sec, insn->offset,
			  offstr(dest->sec, dest->offset));

		warnings++;
	}

	return warnings;
}

static int validate_ibt_data_reloc(struct objtool_file *file,
				   struct reloc *reloc)
{
	struct instruction *dest;

	dest = find_insn(file, reloc->sym->sec,
			 reloc->sym->offset + reloc->addend);
	if (!dest)
		return 0;

	if (dest->type == INSN_ENDBR) {
		mark_endbr_used(dest);
		return 0;
	}

	if (dest->noendbr)
		return 0;

	WARN_FUNC("data relocation to !ENDBR: %s",
		  reloc->sec->base, reloc->offset,
		  offstr(dest->sec, dest->offset));

	return 1;
}

/*
 * Validate IBT rules and remove used ENDBR instructions from the seal list.
 * Unused ENDBR instructions will be annotated for sealing (i.e., replaced with
 * NOPs) later, in create_ibt_endbr_seal_sections().
 */
static int validate_ibt(struct objtool_file *file)
{
	struct section *sec;
	struct reloc *reloc;
	struct instruction *insn;
	int warnings = 0;

	for_each_insn(file, insn)
		warnings += validate_ibt_insn(file, insn);

	for_each_sec(file, sec) {

		/* Already done by validate_ibt_insn() */
		if (sec->sh.sh_flags & SHF_EXECINSTR)
			continue;

		if (!sec->reloc)
			continue;

		/*
		 * These sections can reference text addresses, but not with
		 * the intent to indirect branch to them.
		 */
		if (!strncmp(sec->name, ".discard", 8)			||
		    !strncmp(sec->name, ".debug", 6)			||
		    !strcmp(sec->name, ".altinstructions")		||
		    !strcmp(sec->name, ".ibt_endbr_seal")		||
		    !strcmp(sec->name, ".orc_unwind_ip")		||
		    !strcmp(sec->name, ".parainstructions")		||
		    !strcmp(sec->name, ".retpoline_sites")		||
		    !strcmp(sec->name, ".smp_locks")			||
		    !strcmp(sec->name, ".static_call_sites")		||
		    !strcmp(sec->name, "_error_injection_whitelist")	||
		    !strcmp(sec->name, "_kprobe_blacklist")		||
		    !strcmp(sec->name, "__bug_table")			||
		    !strcmp(sec->name, "__ex_table")			||
		    !strcmp(sec->name, "__jump_table")			||
		    !strcmp(sec->name, "__mcount_loc")			||
		    !strcmp(sec->name, "__tracepoints"))
			continue;

		list_for_each_entry(reloc, &sec->reloc->reloc_list, list)
			warnings += validate_ibt_data_reloc(file, reloc);
	}

	return warnings;
}

static int validate_sls(struct objtool_file *file)
{
	struct instruction *insn, *next_insn;
	int warnings = 0;

	for_each_insn(file, insn) {
		next_insn = next_insn_same_sec(file, insn);

		if (insn->retpoline_safe)
			continue;

		switch (insn->type) {
		case INSN_RETURN:
			if (!next_insn || next_insn->type != INSN_TRAP) {
				WARN_FUNC("missing int3 after ret",
					  insn->sec, insn->offset);
				warnings++;
			}

			break;
		case INSN_JUMP_DYNAMIC:
			if (!next_insn || next_insn->type != INSN_TRAP) {
				WARN_FUNC("missing int3 after indirect jump",
					  insn->sec, insn->offset);
				warnings++;
			}
			break;
		default:
			break;
		}
	}

	return warnings;
}

static int validate_reachable_instructions(struct objtool_file *file)
{
	struct instruction *insn;

	if (file->ignore_unreachables)
		return 0;

	for_each_insn(file, insn) {
		if (insn->visited || ignore_unreachable_insn(file, insn))
			continue;

		WARN_FUNC("unreachable instruction", insn->sec, insn->offset);
		return 1;
	}

	return 0;
}

int check(struct objtool_file *file)
{
	int ret, warnings = 0;

	arch_initial_func_cfi_state(&initial_func_cfi);
	init_cfi_state(&init_cfi);
	init_cfi_state(&func_cfi);
	set_func_state(&func_cfi);

	if (!cfi_hash_alloc(1UL << (file->elf->symbol_bits - 3)))
		goto out;

	cfi_hash_add(&init_cfi);
	cfi_hash_add(&func_cfi);

	ret = decode_sections(file);
	if (ret < 0)
		goto out;

	warnings += ret;

	if (list_empty(&file->insn_list))
		goto out;

	if (opts.retpoline) {
		ret = validate_retpoline(file);
		if (ret < 0)
			return ret;
		warnings += ret;
	}

	if (opts.stackval || opts.orc || opts.uaccess) {
		ret = validate_functions(file);
		if (ret < 0)
			goto out;
		warnings += ret;

		ret = validate_unwind_hints(file, NULL);
		if (ret < 0)
			goto out;
		warnings += ret;

		if (!warnings) {
			ret = validate_reachable_instructions(file);
			if (ret < 0)
				goto out;
			warnings += ret;
		}

	} else if (opts.noinstr) {
		ret = validate_noinstr_sections(file);
		if (ret < 0)
			goto out;
		warnings += ret;
	}

	if (opts.ibt) {
		ret = validate_ibt(file);
		if (ret < 0)
			goto out;
		warnings += ret;
	}

	if (opts.sls) {
		ret = validate_sls(file);
		if (ret < 0)
			goto out;
		warnings += ret;
	}

	if (opts.static_call) {
		ret = create_static_call_sections(file);
		if (ret < 0)
			goto out;
		warnings += ret;
	}

	if (opts.retpoline) {
		ret = create_retpoline_sites_sections(file);
		if (ret < 0)
			goto out;
		warnings += ret;
	}

	if (opts.mcount) {
		ret = create_mcount_loc_sections(file);
		if (ret < 0)
			goto out;
		warnings += ret;
	}

	if (opts.ibt) {
		ret = create_ibt_endbr_seal_sections(file);
		if (ret < 0)
			goto out;
		warnings += ret;
	}

	if (opts.orc && !list_empty(&file->insn_list)) {
		ret = orc_create(file);
		if (ret < 0)
			goto out;
		warnings += ret;
	}


	if (opts.stats) {
		printf("nr_insns_visited: %ld\n", nr_insns_visited);
		printf("nr_cfi: %ld\n", nr_cfi);
		printf("nr_cfi_reused: %ld\n", nr_cfi_reused);
		printf("nr_cfi_cache: %ld\n", nr_cfi_cache);
	}

out:
	/*
	 *  For now, don't fail the kernel build on fatal warnings.  These
	 *  errors are still fairly common due to the growing matrix of
	 *  supported toolchains and their recent pace of change.
	 */
	return 0;
}<|MERGE_RESOLUTION|>--- conflicted
+++ resolved
@@ -1260,11 +1260,7 @@
 	if (insn->offset == insn->func->offset)
 		return true;
 
-<<<<<<< HEAD
-	if (ibt) {
-=======
 	if (opts.ibt) {
->>>>>>> 980555e9
 		struct instruction *prev = prev_insn_same_sym(file, insn);
 
 		if (prev && prev->type == INSN_ENDBR &&
@@ -1356,12 +1352,6 @@
 				insn->func->cfunc = jump_dest->func;
 				jump_dest->func->pfunc = insn->func;
 
-<<<<<<< HEAD
-			} else if (!same_function(insn, insn->jump_dest) &&
-				   is_first_func_insn(file, insn->jump_dest)) {
-				/* internal sibling call (without reloc) */
-				add_call_dest(file, insn, insn->jump_dest->func, true);
-=======
 			} else if (!same_function(insn, jump_dest) &&
 				   is_first_func_insn(file, jump_dest)) {
 				/*
@@ -1370,7 +1360,6 @@
 				 */
 				add_call_dest(file, insn, jump_dest->func, true);
 				continue;
->>>>>>> 980555e9
 			}
 		}
 
